--- conflicted
+++ resolved
@@ -31,16 +31,9 @@
 
     address admin = DAO;
     address whitelistManager = DAO;
-<<<<<<< HEAD
-    address totalAssetsManager = SAFE;
-    uint256 _managementRate = 0;
-    uint256 _performanceRate = 2000;
-    uint256 protocolFee = 100;
-=======
     address navManager = SAFE;
     uint16 _managementRate = 0;
     uint16 _performanceRate = 2000;
->>>>>>> 75e4eff1
     bool enableWhitelist = true;
 
     function run() external {
