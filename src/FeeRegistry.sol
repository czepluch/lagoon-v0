--- conflicted
+++ resolved
@@ -3,13 +3,7 @@
 
 import {Ownable2StepUpgradeable} from "@openzeppelin/contracts-upgradeable/access/Ownable2StepUpgradeable.sol";
 
-<<<<<<< HEAD
-contract FeeRegistry is OwnableUpgradeable {
-=======
-uint256 constant MAX_PROTOCOL_RATE = 3000; // 30 %
-
 contract FeeRegistry is Ownable2StepUpgradeable {
->>>>>>> a9f1f5d5
     /// @custom:storage-location erc7201:hopper.storage.FeeRegistry
     struct FeeRegistryStorage {
         uint256 protocolRate;
