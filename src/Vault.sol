--- conflicted
+++ resolved
@@ -13,12 +13,8 @@
 import {Math} from "@openzeppelin/contracts/utils/math/Math.sol";
 import {SafeERC20} from "@openzeppelin/contracts/token/ERC20/utils/SafeERC20.sol";
 import {Silo} from "./Silo.sol";
-<<<<<<< HEAD
 import {FeeManager, FeeManagerStorage} from "./FeeManager.sol";
 // import {console} from "forge-std/console.sol";
-=======
-import {console} from "forge-std/console.sol";
->>>>>>> 8246ce5f
 // import {console2} from "forge-std/console2.sol";
 
 using Math for uint256;
@@ -89,13 +85,10 @@
         address assetManager,
         address valorization,
         address admin,
-<<<<<<< HEAD
         uint256 managementFee,
         uint256 performanceFee,
-        uint256 protocolFee
-=======
+        uint256 protocolFee,
         uint256 cooldown
->>>>>>> 8246ce5f
     ) public virtual initializer {
         __ERC4626_init(underlying);
         __ERC20_init(name, symbol);
@@ -481,10 +474,6 @@
         return address($.claimableSilo);
     }
 
-<<<<<<< HEAD
-    function settle(
-        uint256 newTotalAssets
-=======
     function _computeFees(
         uint256 previousBalance,
         uint256 newBalance,
@@ -505,7 +494,6 @@
 
     function updateTotalAssets(
         uint256 _newTotalAssets
->>>>>>> 8246ce5f
     ) public onlyRole(VALORIZATION_ROLE) {
         VaultStorage storage $ = _getVaultStorage();
         $.newTotalAssets = _newTotalAssets;
@@ -530,14 +518,10 @@
         // caching the value
         uint256 epochId = $.epochId;
 
-<<<<<<< HEAD
         // First we update the vault value and collect fees.
-        $.totalAssets = newTotalAssets;
-        _collectFees(newTotalAssets);
-=======
+        _collectFees($.newTotalAssets);
+        $.totalAssets = $.newTotalAssets;
         // First we update the vault value.
-        $.totalAssets = $.newTotalAssets;
->>>>>>> 8246ce5f
 
         // Then we proceed the deposit request and save the deposit parameters
         uint256 pendingAssets = IERC20(asset()).balanceOf(
@@ -611,31 +595,39 @@
         return true;
     }
 
-    function setProtocolFeeSwitch(bool isActivated) external onlyRole(HOPPER_ROLE) {
+    function setProtocolFeeSwitch(
+        bool isActivated
+    ) external onlyRole(HOPPER_ROLE) {
         FeeManagerStorage storage $ = _getFeeManagerStorage();
         $.protocolFeeSwitch = isActivated;
     }
 
-    function _collectFees(uint256 newTotalAssets) internal override onlyRole(VALORIZATION_ROLE) {
+    function _collectFees(
+        uint256 newTotalAssets
+    ) internal override onlyRole(VALORIZATION_ROLE) {
         FeeManagerStorage storage $ = _getFeeManagerStorage();
 
         uint256 managementFee = calculateManagementFee(newTotalAssets);
         uint256 performanceFee = calculatePerformanceFee(newTotalAssets);
-        (uint256 managementFees, uint256 protocolFee) = calculateProtocolFee(managementFee + performanceFee);
+        (uint256 managementFees, uint256 protocolFee) = calculateProtocolFee(
+            managementFee + performanceFee
+        );
 
         $.lastFeeTime = block.timestamp;
 
         if (newTotalAssets > $.highWaterMark) {
-          $.highWaterMark = newTotalAssets;
+            $.highWaterMark = newTotalAssets;
         }
 
         address assetManager = getRoleMember(ASSET_MANAGER_ROLE, 0);
         address hopperDao = getRoleMember(HOPPER_ROLE, 0);
         uint256 totalSupply = totalSupply();
 
-
         if (managementFees > 0) {
-            uint256 newShares = managementFees.mulDiv(totalSupply, newTotalAssets);
+            uint256 newShares = managementFees.mulDiv(
+                totalSupply,
+                newTotalAssets
+            );
             _mint(assetManager, newShares);
         }
 
