--- conflicted
+++ resolved
@@ -12,7 +12,7 @@
 import {ERC20Upgradeable} from "@openzeppelin/contracts-upgradeable/token/ERC20/ERC20Upgradeable.sol";
 import {Whitelistable} from "./Whitelistable.sol";
 import {SafeERC20, IERC20} from "@openzeppelin/contracts/token/ERC20/utils/SafeERC20.sol";
-import {FeeManager, FeeManagerStorage, FeeSchema} from "./FeeManager.sol";
+import {FeeManager} from "./FeeManager.sol";
 // import {console} from "forge-std/console.sol";
 // import {console2} from "forge-std/console2.sol";
 
@@ -20,13 +20,6 @@
 using SafeERC20 for IERC20;
 
 uint256 constant BPS_DIVIDER = 10_000;
-
-struct RoleSchema {
-    address assetManager;
-    address valorization;
-    address admin;
-    address dao;
-}
 
 bytes32 constant ASSET_MANAGER_ROLE = keccak256("ASSET_MANAGER");
 bytes32 constant VALORIZATION_ROLE = keccak256("VALORIZATION_MANAGER");
@@ -52,6 +45,7 @@
         IERC20 underlying;
         string name;
         string symbol;
+        address dao;
         address assetManager;
         address valorization;
         address admin;
@@ -80,22 +74,6 @@
         if (disable) _disableInitializers();
     }
 
-<<<<<<< HEAD
-    function initialize(
-        IERC20 underlying,
-        string memory name,
-        string memory symbol,
-        RoleSchema calldata roleSchema,
-        FeeSchema calldata feeSchema,
-        uint256 cooldown
-    ) public virtual initializer {
-        __ERC4626_init(underlying);
-        __ERC20_init(name, symbol);
-        __ERC20Permit_init(name);
-        __ERC20Pausable_init();
-        __ERC7540_init(underlying);
-        __FeeManager_init(feeSchema);
-=======
     function initialize(InitStruct memory init) public virtual initializer {
         __ERC4626_init(init.underlying);
         __ERC20_init(init.name, init.symbol);
@@ -109,22 +87,12 @@
         __ERC7540_init(init.underlying);
         __Whitelistable_init(init.enableWhitelist);
 
->>>>>>> b587e300
         VaultStorage storage $ = _getVaultStorage();
         $.newTotalAssetsCooldown = init.cooldown;
 
-        _grantRole(HOPPER_ROLE, roleSchema.dao); // TODO PUT A REAL ADDRESS
+        _grantRole(HOPPER_ROLE, init.dao); // TODO PUT A REAL ADDRESS
         _setRoleAdmin(HOPPER_ROLE, HOPPER_ROLE); // only hopper manage itself
-<<<<<<< HEAD
-
-        _grantRole(ASSET_MANAGER_ROLE, roleSchema.assetManager);
-        _setRoleAdmin(ASSET_MANAGER_ROLE, DEFAULT_ADMIN_ROLE);
-
-        _grantRole(VALORIZATION_ROLE, roleSchema.valorization);
-        _setRoleAdmin(VALORIZATION_ROLE, DEFAULT_ADMIN_ROLE);
-
-        _grantRole(DEFAULT_ADMIN_ROLE, roleSchema.admin);
-=======
+
         _grantRole(ASSET_MANAGER_ROLE, init.assetManager);
         _setRoleAdmin(ASSET_MANAGER_ROLE, DEFAULT_ADMIN_ROLE);
 
@@ -132,7 +100,6 @@
         _setRoleAdmin(VALORIZATION_ROLE, DEFAULT_ADMIN_ROLE);
 
         _grantRole(DEFAULT_ADMIN_ROLE, init.admin);
->>>>>>> b587e300
     }
 
     function _update(
