// SPDX-License-Identifier: MIT
pragma solidity "0.8.25";

// import "forge-std/Test.sol";
import {ERC7540Upgradeable, EpochData} from "./ERC7540.sol";
import {AccessControlEnumerableUpgradeable} from "@openzeppelin/contracts-upgradeable/access/extensions/AccessControlEnumerableUpgradeable.sol";
import {AccessControlUpgradeable, IAccessControl} from "@openzeppelin/contracts-upgradeable/access/AccessControlUpgradeable.sol";
import {Math} from "@openzeppelin/contracts/utils/math/Math.sol";
import {ERC20BurnableUpgradeable} from "@openzeppelin/contracts-upgradeable/token/ERC20/extensions/ERC20BurnableUpgradeable.sol";
import {ERC20PermitUpgradeable} from "@openzeppelin/contracts-upgradeable/token/ERC20/extensions/ERC20PermitUpgradeable.sol";
import {ERC20PausableUpgradeable} from "@openzeppelin/contracts-upgradeable/token/ERC20/extensions/ERC20PausableUpgradeable.sol";
import {ERC4626Upgradeable} from "@openzeppelin/contracts-upgradeable/token/ERC20/extensions/ERC4626Upgradeable.sol";
import {ERC20Upgradeable} from "@openzeppelin/contracts-upgradeable/token/ERC20/ERC20Upgradeable.sol";
import {Whitelistable, WHITELISTED} from "./Whitelistable.sol";
import {SafeERC20, IERC20} from "@openzeppelin/contracts/token/ERC20/utils/SafeERC20.sol";
import {FeeManager} from "./FeeManager.sol";
import {WhitelistableStorage} from "./Whitelistable.sol";
// import {console} from "forge-std/console.sol";
// import {console2} from "forge-std/console2.sol";

using Math for uint256;
using SafeERC20 for IERC20;

uint256 constant BPS_DIVIDER = 10_000;

bytes32 constant ASSET_MANAGER_ROLE = keccak256("ASSET_MANAGER");
bytes32 constant VALORIZATION_ROLE = keccak256("VALORIZATION_MANAGER");
bytes32 constant HOPPER_ROLE = keccak256("HOPPER");
bytes32 constant FEE_RECEIVER = keccak256("FEE_RECEIVER");

error CooldownNotOver();
error AssetManagerNotSet();

/// @custom:oz-upgrades-from VaultV2
contract Vault is ERC7540Upgradeable, Whitelistable, FeeManager {
    struct InitStruct {
        IERC20 underlying;
        string name;
        string symbol;
        address dao;
        address assetManager;
        address valorization;
        address admin;
        address feeReceiver;
        address feeModule;
        address feeRegistry;
        uint256 managementRate;
        uint256 performanceRate;
        uint256 cooldown;
        bool enableWhitelist;
        address[] whitelist;
    }

    /// @custom:storage-location erc7201:hopper.storage.vault
    struct VaultStorage {
        uint256 newTotalAssets;
        uint256 newTotalAssetsTimestamp;
        uint256 newTotalAssetsCooldown;
    }
    // keccak256(abi.encode(uint256(keccak256("hopper.storage.vault")) - 1)) & ~bytes32(uint256(0xff))
    // solhint-disable-next-line const-name-snakecase
    bytes32 private constant vaultStorage =
        0x0e6b3200a60a991c539f47dddaca04a18eb4bcf2b53906fb44751d827f001400;

    function _getVaultStorage() internal pure returns (VaultStorage storage $) {
        // solhint-disable-next-line no-inline-assembly
        assembly {
            $.slot := vaultStorage
        }
    }

    /// @custom:oz-upgrades-unsafe-allow constructor
    // solhint-disable-next-line ignoreConstructors
    constructor() {
        // if (disable) _disableInitializers();
    }

    function initialize(InitStruct memory init) public virtual initializer {
        __ERC4626_init(init.underlying);
        __ERC20_init(init.name, init.symbol);
        __ERC20Pausable_init();
        __FeeManager_init(
            init.feeModule,
            init.feeRegistry,
            init.managementRate,
            init.performanceRate
        );
        __ERC7540_init(init.underlying);
        __Whitelistable_init(init.enableWhitelist);

        VaultStorage storage $ = _getVaultStorage();
        $.newTotalAssetsCooldown = init.cooldown;

        _grantRole(HOPPER_ROLE, init.dao);
        _setRoleAdmin(HOPPER_ROLE, HOPPER_ROLE);

        _grantRole(ASSET_MANAGER_ROLE, init.assetManager);
        _setRoleAdmin(ASSET_MANAGER_ROLE, DEFAULT_ADMIN_ROLE);

        _grantRole(VALORIZATION_ROLE, init.valorization);
        _setRoleAdmin(VALORIZATION_ROLE, DEFAULT_ADMIN_ROLE);

        _grantRole(DEFAULT_ADMIN_ROLE, init.admin);

        _grantRole(FEE_RECEIVER, init.feeReceiver);
        if (init.enableWhitelist) {
<<<<<<< HEAD
            WhitelistableStorage
                storage $whitelistStorage = _getWhitelistableStorage();
            $whitelistStorage.isWhitelisted[init.feeReceiver] = true;
            $whitelistStorage.isWhitelisted[init.dao] = true;
            $whitelistStorage.isWhitelisted[init.assetManager] = true;
            $whitelistStorage.isWhitelisted[init.valorization] = true;
            $whitelistStorage.isWhitelisted[init.admin] = true;
            $whitelistStorage.isWhitelisted[pendingSilo()] = true;
            $whitelistStorage.isWhitelisted[claimableSilo()] = true;
            $whitelistStorage.isWhitelisted[address(0)] = true;
=======
            _grantRole(WHITELISTED, init.feeReceiver);
            _grantRole(WHITELISTED, init.dao);
            _grantRole(WHITELISTED, init.assetManager);
            _grantRole(WHITELISTED, init.valorization);
            _grantRole(WHITELISTED, init.admin);
            _grantRole(WHITELISTED, pendingSilo());
            _grantRole(WHITELISTED, address(this));
            _grantRole(WHITELISTED, address(0));
>>>>>>> e2f21bb5
            for (uint256 i = 0; i < init.whitelist.length; i++) {
                $whitelistStorage.isWhitelisted[init.whitelist[i]] = true;
            }
        }
    }

    function requestDeposit(
        uint256 assets,
        address controller,
        address owner
    ) public override(ERC7540Upgradeable) returns (uint256) {
        return _requestDeposit(assets, controller, owner, "");
    }

    function requestDeposit(
        uint256 assets,
        address controller,
        address owner,
        bytes calldata data // abi encoded merkle proof expected (bytes32[])
    ) public returns (uint256) {
        return _requestDeposit(assets, controller, owner, data);
    }

    function _requestDeposit(
        uint256 assets,
        address controller,
        address owner,
        bytes memory data
    ) internal onlyWhitelisted(controller, data) returns (uint256) {
        return super.requestDeposit(assets, controller, owner);
    }

    function deposit(
        uint256 assets,
        address receiver,
        address controller
    )
        external
        override(ERC7540Upgradeable)
        onlyOperator(controller)
        returns (uint256)
    {
        return _deposit(assets, receiver, controller, "");
    }

    function deposit(
        uint256 assets,
        address receiver,
        address controller,
        bytes calldata data
    ) external onlyOperator(controller) returns (uint256) {
        return _deposit(assets, receiver, controller, data);
    }

    function deposit(
        uint256 assets,
        address receiver
    ) public override(ERC7540Upgradeable) returns (uint256) {
        return _deposit(assets, receiver, _msgSender(), "");
    }

    function deposit(
        uint256 assets,
        address receiver,
        bytes calldata data
    ) public returns (uint256) {
        return _deposit(assets, receiver, _msgSender(), data);
    }

    function _deposit(
        uint256 assets,
        address receiver,
        address controller,
        bytes memory data // abi encoded merkle proof expected (bytes32[])
    ) internal onlyWhitelisted(receiver, data) returns (uint256 shares) {
        return super._deposit(assets, receiver, controller);
    }

    function mint(
        uint256 shares,
        address receiver
    ) public override(ERC7540Upgradeable) returns (uint256) {
        return _mint(shares, receiver, _msgSender(), "");
    }

    function mint(
        uint256 shares,
        address receiver,
        bytes calldata data
    ) public returns (uint256) {
        return _mint(shares, receiver, _msgSender(), data);
    }

    function mint(
        uint256 shares,
        address receiver,
        address controller
    )
        external
        override(ERC7540Upgradeable)
        onlyOperator(controller)
        returns (uint256)
    {
        return _mint(shares, receiver, controller, "");
    }

    function mint(
        uint256 shares,
        address receiver,
        address controller,
        bytes calldata data
    ) external onlyOperator(controller) returns (uint256) {
        return _mint(shares, receiver, controller, data);
    }

    function _mint(
        uint256 shares,
        address receiver,
        address controller,
        bytes memory data // abi encoded merkle proof expected (bytes32[])
    ) internal onlyWhitelisted(receiver, data) returns (uint256 assets) {
        return super._mint(shares, receiver, controller);
    }

    // function requestRedeem(
    //     uint256 shares,
    //     address controller,
    //     address owner
    // ) public override(ERC7540Upgradeable) returns (uint256) {
    //     return _requestRedeem(shares, controller, owner, "");
    // }

    // function requestRedeem(
    //     uint256 shares,
    //     address controller,
    //     address owner,
    //     bytes calldata data
    // ) external returns (uint256) {
    //     return _requestRedeem(shares, controller, owner, data);
    // }

    // function _requestRedeem(
    //     uint256 shares,
    //     address controller,
    //     address owner,
    //     bytes memory data
    // ) internal onlyWhitelisted(controller, data) returns (uint256) {
    //     return super.requestRedeem(shares, controller, owner);
    // }

    function updateTotalAssets(
        uint256 _newTotalAssets
    ) public onlyRole(VALORIZATION_ROLE) {
        VaultStorage storage $ = _getVaultStorage();
        $.newTotalAssets = _newTotalAssets;
        $.newTotalAssetsTimestamp = block.timestamp;
    }

    function settleDeposit() public override onlyRole(ASSET_MANAGER_ROLE) {
        _updateTotalAssets();
        _takeFees();
        _settleDeposit();
        _settleRedeem(); // if it is possible to settleRedeem, we should do so
    }

    function _updateTotalAssets() internal {
        VaultStorage storage $vault = _getVaultStorage();
        ERC7540Storage storage $erc7540 = _getERC7540Storage();

        if (
            $vault.newTotalAssetsTimestamp + $vault.newTotalAssetsCooldown >
            block.timestamp
        ) revert CooldownNotOver();

        $erc7540.totalAssets = $vault.newTotalAssets;
        $vault.newTotalAssetsTimestamp = type(uint256).max; // we do not allow to use 2 time the same newTotalAssets in a row
    }

    function _takeFees() internal {
        if (lastFeeTime() == block.timestamp) return;

        address feeReceiver = getRoleMember(FEE_RECEIVER, 0);
        address hopperDao = getRoleMember(HOPPER_ROLE, 0);

        uint256 _totalAssets = totalAssets();
        (uint256 managerShares, uint256 protocolShares) = _calculateFees(
            _totalAssets,
            totalSupply()
        );

        if (managerShares > 0) {
            _mint(feeReceiver, managerShares);
        }

        if (protocolShares > 0) {
            _mint(hopperDao, protocolShares);
        }
        FeeManagerStorage storage $feeManagerStorage = _getFeeManagerStorage();
        $feeManagerStorage.lastFeeTime = block.timestamp;
        _setHighWaterMark(_totalAssets); // when fees are taken done being taken, we update highWaterMark
    }

    function _settleDeposit() public {
        uint256 pendingAssets = IERC20(asset()).balanceOf(pendingSilo());
        if (pendingAssets == 0) return;

        // Then save the deposit parameters
        ERC7540Storage storage $erc7540 = _getERC7540Storage();
        uint256 _totalAssets = totalAssets();
        uint256 depositId = $erc7540.depositId;
        EpochData storage epoch = $erc7540.epochs[depositId];
        epoch.totalAssets = _totalAssets;
        epoch.totalSupply = totalSupply();

        uint256 shares = _convertToShares(pendingAssets, Math.Rounding.Floor);
        _mint(address(this), shares);
        _totalAssets += pendingAssets;
        $erc7540.totalAssets = _totalAssets;
        // We must not take into account new assets into next fee calculation
        _increaseHighWaterMarkOf(pendingAssets);

        address assetManager = getRoleMember(ASSET_MANAGER_ROLE, 0);
        IERC20(asset()).safeTransferFrom(
            pendingSilo(),
            assetManager,
            pendingAssets
        );
        $erc7540.depositId += 2;
        // todo emit event
    }

    function settleRedeem() public override onlyRole(ASSET_MANAGER_ROLE) {
        _updateTotalAssets();
        _takeFees();
        _settleRedeem();
    }

    function _settleRedeem() internal {
        uint256 pendingShares = balanceOf(pendingSilo());
        uint256 assetsToWithdraw = _convertToAssets(
            pendingShares,
            Math.Rounding.Floor
        );
        address assetManager = getRoleMember(ASSET_MANAGER_ROLE, 0);
        uint256 assetsInTheSafe = IERC20(asset()).balanceOf(assetManager);
        uint256 approvedBySafe = IERC20(asset()).allowance(
            assetManager,
            address(this)
        );
        if (
            assetsToWithdraw == 0 ||
            assetsToWithdraw > assetsInTheSafe ||
            assetsToWithdraw > approvedBySafe
        ) return;

        // first we save epochs data
        ERC7540Storage storage $erc7540 = _getERC7540Storage();
        uint256 redeemId = $erc7540.redeemId;
        EpochData storage epoch = $erc7540.epochs[redeemId];
        uint256 _totalAssets = totalAssets();
        epoch.totalAssets = _totalAssets;
        epoch.totalSupply = totalSupply();

        // then we proceed to redeem the shares
        _burn(pendingSilo(), pendingShares);
        $erc7540.totalAssets = _totalAssets - assetsToWithdraw;

        // high water mark must now be decreased of withdrawn assets
        _decreaseHighWaterMarkOf(assetsToWithdraw);

        IERC20(asset()).safeTransferFrom(
            assetManager,
            address(this),
            assetsToWithdraw
        );
        $erc7540.redeemId += 2;
    }

    function supportsInterface(
        bytes4 interfaceId
    )
        public
        view
        override(ERC7540Upgradeable, AccessControlEnumerableUpgradeable)
        returns (bool)
    {
        return
            AccessControlEnumerableUpgradeable.supportsInterface(interfaceId) ||
            ERC7540Upgradeable.supportsInterface(interfaceId);
    }

    function hopperRole() public view returns (address) {
        return getRoleMember(HOPPER_ROLE, 0);
    }

    function adminRole() public view returns (address) {
        return getRoleMember(DEFAULT_ADMIN_ROLE, 0);
    }

    function assetManagerRole() public view returns (address) {
        return getRoleMember(ASSET_MANAGER_ROLE, 0);
    }

    function valorizationRole() public view returns (address) {
        return getRoleMember(VALORIZATION_ROLE, 0);
    }

    function grantRole(
        bytes32 role,
        address account
    )
        public
        virtual
        override(AccessControlUpgradeable, IAccessControl)
        onlyRole(getRoleAdmin(role))
    {
        // we accept only one role holder for the hopper/asset manager/valorization/fee receiver/admin role
        if (role != WHITELISTED) _revokeRole(role, getRoleMember(role, 0));
        super.grantRole(role, account);
    }

    /////////////////
    // MVP UPGRADE //
    /////////////////

    // Pending states
    function pendingDeposit() public view returns (uint256) {
        return IERC20(asset()).balanceOf(pendingSilo());
    }

    function pendingRedeem() public view returns (uint256) {
        return balanceOf(pendingSilo());
    }

    // Sensible variables countdown update
    function newTotalAssetsCountdown() public view returns (uint256) {
        VaultStorage storage $ = _getVaultStorage();
        if ($.newTotalAssetsTimestamp == type(uint256).max) {
            return 0;
        }
        if (
            $.newTotalAssetsTimestamp + $.newTotalAssetsCooldown >
            block.timestamp
        ) {
            return
                $.newTotalAssetsTimestamp +
                $.newTotalAssetsCooldown -
                block.timestamp;
        }
        return 0;
    }

    function updateNewTotalAssetsCountdown(
        uint256 _newTotalAssetsCooldown
    ) public onlyRole(DEFAULT_ADMIN_ROLE) {
        VaultStorage storage $ = _getVaultStorage();
        $.newTotalAssetsCooldown = _newTotalAssetsCooldown;
    }
}<|MERGE_RESOLUTION|>--- conflicted
+++ resolved
@@ -104,7 +104,6 @@
 
         _grantRole(FEE_RECEIVER, init.feeReceiver);
         if (init.enableWhitelist) {
-<<<<<<< HEAD
             WhitelistableStorage
                 storage $whitelistStorage = _getWhitelistableStorage();
             $whitelistStorage.isWhitelisted[init.feeReceiver] = true;
@@ -113,18 +112,7 @@
             $whitelistStorage.isWhitelisted[init.valorization] = true;
             $whitelistStorage.isWhitelisted[init.admin] = true;
             $whitelistStorage.isWhitelisted[pendingSilo()] = true;
-            $whitelistStorage.isWhitelisted[claimableSilo()] = true;
             $whitelistStorage.isWhitelisted[address(0)] = true;
-=======
-            _grantRole(WHITELISTED, init.feeReceiver);
-            _grantRole(WHITELISTED, init.dao);
-            _grantRole(WHITELISTED, init.assetManager);
-            _grantRole(WHITELISTED, init.valorization);
-            _grantRole(WHITELISTED, init.admin);
-            _grantRole(WHITELISTED, pendingSilo());
-            _grantRole(WHITELISTED, address(this));
-            _grantRole(WHITELISTED, address(0));
->>>>>>> e2f21bb5
             for (uint256 i = 0; i < init.whitelist.length; i++) {
                 $whitelistStorage.isWhitelisted[init.whitelist[i]] = true;
             }
