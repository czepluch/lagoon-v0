--- conflicted
+++ resolved
@@ -106,18 +106,20 @@
 
         _grantRole(DEFAULT_ADMIN_ROLE, init.admin);
 
-<<<<<<< HEAD
-        _grantRole(WHITELISTED, init.dao);
-        _grantRole(WHITELISTED, init.assetManager);
-        _grantRole(WHITELISTED, init.valorization);
-        _grantRole(WHITELISTED, init.admin);
-        _grantRole(WHITELISTED, pendingSilo());
-        _grantRole(WHITELISTED, claimableSilo());
-        _grantRole(WHITELISTED, address(0));
-=======
+
+
+
         _grantRole(FEE_RECEIVER, init.feeReceiver);
-        if (init.enableWhitelist) _grantRole(WHITELISTED, init.feeReceiver);
->>>>>>> dd8e44fb
+        if (init.enableWhitelist) {
+        _grantRole(WHITELISTED, init.feeReceiver);
+          _grantRole(WHITELISTED, init.dao);
+          _grantRole(WHITELISTED, init.assetManager);
+          _grantRole(WHITELISTED, init.valorization);
+          _grantRole(WHITELISTED, init.admin);
+          _grantRole(WHITELISTED, pendingSilo());
+          _grantRole(WHITELISTED, claimableSilo());
+          _grantRole(WHITELISTED, address(0));
+        }
     }
 
     function _update(
@@ -356,7 +358,6 @@
         super.setPerformanceFee();
     }
 
-<<<<<<< HEAD
     function hopperRole() public view returns (address) {
         return getRoleMember(HOPPER_ROLE, 0);
     }
@@ -376,7 +377,7 @@
     function toUnwind() public view returns (uint256) {
         VaultStorage storage $ = _getVaultStorage();
         return $.toUnwind;
-=======
+
     function grantRole(
         bytes32 role,
         address account
@@ -389,6 +390,6 @@
         // we accept only one role holder for the hopper/asset manager/valorization/fee receiver/admin role
         if (role != WHITELISTED) _revokeRole(role, getRoleMember(role, 0));
         super.grantRole(role, account);
->>>>>>> dd8e44fb
+
     }
 }