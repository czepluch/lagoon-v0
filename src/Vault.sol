--- conflicted
+++ resolved
@@ -4,11 +4,6 @@
 import {ERC7540Upgradeable, ERC7540Storage, EpochData} from "./ERC7540.sol";
 import {AccessControlEnumerableUpgradeable} from "@openzeppelin/contracts-upgradeable/access/extensions/AccessControlEnumerableUpgradeable.sol";
 import {Math} from "@openzeppelin/contracts/utils/math/Math.sol";
-<<<<<<< HEAD
-import {SafeERC20} from "@openzeppelin/contracts/token/ERC20/utils/SafeERC20.sol";
-import {Silo} from "./Silo.sol";
-import {FeeManager, FeeManagerStorage, FeeSchema} from "./FeeManager.sol";
-=======
 import {ERC20BurnableUpgradeable} from "@openzeppelin/contracts-upgradeable/token/ERC20/extensions/ERC20BurnableUpgradeable.sol";
 import {ERC20PermitUpgradeable} from "@openzeppelin/contracts-upgradeable/token/ERC20/extensions/ERC20PermitUpgradeable.sol";
 import {ERC20PausableUpgradeable} from "@openzeppelin/contracts-upgradeable/token/ERC20/extensions/ERC20PausableUpgradeable.sol";
@@ -16,8 +11,7 @@
 import {ERC20Upgradeable} from "@openzeppelin/contracts-upgradeable/token/ERC20/ERC20Upgradeable.sol";
 
 import {SafeERC20, IERC20} from "@openzeppelin/contracts/token/ERC20/utils/SafeERC20.sol";
-import {FeeManager, FeeManagerStorage} from "./FeeManager.sol";
->>>>>>> 6ffb186e
+import {FeeManager, FeeManagerStorage, FeeSchema} from "./FeeManager.sol";
 // import {console} from "forge-std/console.sol";
 // import {console2} from "forge-std/console2.sol";
 
@@ -25,16 +19,6 @@
 using SafeERC20 for IERC20;
 
 uint256 constant BPS_DIVIDER = 10_000;
-
-<<<<<<< HEAD
-struct EpochData {
-    uint256 totalSupplyDeposit;
-    uint256 totalAssetsDeposit;
-    uint256 totalAssetsRedeem;
-    uint256 totalSupplyRedeem;
-    mapping(address => uint256) depositRequest;
-    mapping(address => uint256) redeemRequest;
-}
 
 struct RoleSchema {
     address assetManager;
@@ -43,8 +27,6 @@
     address dao;
 }
 
-=======
->>>>>>> 6ffb186e
 bytes32 constant ASSET_MANAGER_ROLE = keccak256("ASSET_MANAGER");
 bytes32 constant VALORIZATION_ROLE = keccak256("VALORIZATION_MANAGER");
 bytes32 constant HOPPER_ROLE = keccak256("HOPPER");
@@ -95,13 +77,8 @@
         __ERC20_init(name, symbol);
         __ERC20Permit_init(name);
         __ERC20Pausable_init();
-<<<<<<< HEAD
         __FeeManager_init(feeSchema);
-=======
-        __FeeManager_init(managementFee, performanceFee, protocolFee);
         __ERC7540_init(underlying);
-
->>>>>>> 6ffb186e
         VaultStorage storage $ = _getVaultStorage();
         $.newTotalAssetsCooldown = cooldown;
 
