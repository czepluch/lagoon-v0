--- conflicted
+++ resolved
@@ -170,16 +170,7 @@
         address owner
     ) public payable override onlyOperator(owner) whenNotPaused onlyAsyncDeposit returns (uint256 requestId) {
         if (!isWhitelisted(owner)) revert NotWhitelisted();
-<<<<<<< HEAD
         return _requestDeposit(assets, controller, owner);
-=======
-        if (isTotalAssetsExpired()) {
-            requestId = _requestDeposit(assets, controller, owner);
-        } else {
-            _syncDeposit(assets, controller, owner);
-            return 0;
-        }
->>>>>>> 84e43bf3
     }
 
     /// @notice Requests a deposit of assets, subject to whitelist validation.
@@ -194,17 +185,8 @@
         address referral
     ) public payable onlyOperator(owner) whenNotPaused onlyAsyncDeposit returns (uint256 requestId) {
         if (!isWhitelisted(owner)) revert NotWhitelisted();
-<<<<<<< HEAD
         requestId = _requestDeposit(assets, controller, owner);
-=======
-        if (isTotalAssetsExpired()) {
-            requestId = _requestDeposit(assets, controller, owner);
-        } else {
-            _syncDeposit(assets, controller, owner);
-            return 0;
-        }
-
->>>>>>> 84e43bf3
+
         emit Referral(referral, owner, requestId, assets);
     }
 
@@ -212,15 +194,12 @@
     /// @param assets The assets to deposit.
     /// @param receiver The receiver of the shares.
     /// @return shares The resulting shares.
-<<<<<<< HEAD
     function syncDeposit(
         uint256 assets,
         address receiver,
         address referral
     ) public payable onlySyncDeposit onlyOpen returns (uint256 shares) {
-=======
-    function _syncDeposit(uint256 assets, address receiver, address owner) internal onlyOpen returns (uint256 shares) {
->>>>>>> 84e43bf3
+
         ERC7540Storage storage $ = _getERC7540Storage();
 
         if (!isWhitelisted(msg.sender)) revert NotWhitelisted();
@@ -242,23 +221,9 @@
         _mint(receiver, shares);
 
         emit DepositSync(msg.sender, receiver, assets, shares);
-<<<<<<< HEAD
+
         emit Referral(referral, msg.sender, 0, assets);
-=======
-    }
-
-    /// @notice Deposit in a sychronous fashion into the vault.
-    /// @param assets The assets to deposit.
-    /// @param receiver The receiver of the shares.
-    /// @return shares The resulting shares.
-    function syncDeposit(uint256 assets, address receiver) public returns (uint256) {
-        if (!isWhitelisted(msg.sender)) revert NotWhitelisted();
-        if (isTotalAssetsExpired()) {
-            revert TotalAssetsExpired();
-        }
-
-        return _syncDeposit(assets, receiver, msg.sender);
->>>>>>> 84e43bf3
+
     }
 
     /// @notice Requests the redemption of tokens, subject to whitelist validation.
