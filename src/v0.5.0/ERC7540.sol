// SPDX-License-Identifier: BUSL-1.1
pragma solidity "0.8.26";

import {Silo} from "./Silo.sol";
import {IERC7540Deposit} from "./interfaces/IERC7540Deposit.sol";
import {IERC7540Redeem} from "./interfaces/IERC7540Redeem.sol";
import {IWETH9} from "./interfaces/IWETH9.sol";
import {
    CantDepositNativeToken,
    ERC7540InvalidOperator,
    ERC7540PreviewDepositDisabled,
    ERC7540PreviewMintDisabled,
    ERC7540PreviewRedeemDisabled,
    ERC7540PreviewWithdrawDisabled,
    NewTotalAssetsMissing,
    OnlyOneRequestAllowed,
    RequestIdNotClaimable,
    RequestNotCancelable,
    WrongNewTotalAssets
} from "./primitives/Errors.sol";
import {
    DepositRequestCanceled,
    NewTotalAssetsUpdated,
    SettleDeposit,
    SettleRedeem,
    TotalAssetsLifespanUpdated,
    TotalAssetsUpdated
} from "./primitives/Events.sol";
import {EpochData, SettleData} from "./primitives/Struct.sol";
import {
    ERC20Upgradeable,
    IERC20,
    IERC20Metadata
} from "@openzeppelin/contracts-upgradeable/token/ERC20/ERC20Upgradeable.sol";
import {ERC20PausableUpgradeable} from
    "@openzeppelin/contracts-upgradeable/token/ERC20/extensions/ERC20PausableUpgradeable.sol";
import {ERC4626Upgradeable} from "@openzeppelin/contracts-upgradeable/token/ERC20/extensions/ERC4626Upgradeable.sol";
import {IERC165} from "@openzeppelin/contracts/interfaces/IERC165.sol";
import {IERC4626} from "@openzeppelin/contracts/interfaces/IERC4626.sol";
import {IERC20, SafeERC20} from "@openzeppelin/contracts/token/ERC20/utils/SafeERC20.sol";
import {Math} from "@openzeppelin/contracts/utils/math/Math.sol";

using SafeERC20 for IERC20;
using Math for uint256;

/// @title ERC7540Upgradeable
/// @dev An implementation of the ERC7540 standard. It defines the core data structures and functions necessary
/// to do requests and process them.
abstract contract ERC7540 is IERC7540Redeem, IERC7540Deposit, ERC20PausableUpgradeable, ERC4626Upgradeable {
    /// @custom:storage-location erc7201:hopper.storage.ERC7540
    /// @param totalAssets The total assets.
    /// @param depositEpochId The current deposit epoch ID.
    /// @param depositSettleId The current deposit settle ID.
    /// @param lastDepositEpochIdSettled The last deposit epoch ID settled.
    /// @param redeemEpochId The current redeem epoch ID.
    /// @param redeemSettleId The current redeem settle ID.
    /// @param lastRedeemEpochIdSettled The last redeem epoch ID settled.
    /// @param epochs A mapping of epochs data.
    /// @param settles A mapping of settle data.
    /// @param lastDepositRequestId A mapping of the last deposit request ID for each user.
    /// @param lastRedeemRequestId A mapping of the last redeem request ID for each user.
    /// @param isOperator A mapping of operators for each user.
    /// @param pendingSilo The pending silo.
    /// @param wrappedNativeToken The wrapped native token. WETH9 for ethereum.
    struct ERC7540Storage {
        uint256 totalAssets;
        uint256 newTotalAssets;
        uint40 depositEpochId;
        uint40 depositSettleId;
        uint40 lastDepositEpochIdSettled;
        uint40 redeemEpochId;
        uint40 redeemSettleId;
        uint40 lastRedeemEpochIdSettled;
        mapping(uint40 epochId => EpochData) epochs;
        mapping(uint40 settleId => SettleData) settles;
        mapping(address user => uint40 epochId) lastDepositRequestId;
        mapping(address user => uint40 epochId) lastRedeemRequestId;
        mapping(address controller => mapping(address operator => bool)) isOperator;
        Silo pendingSilo;
        IWETH9 wrappedNativeToken;
        uint8 decimals;
        uint8 decimalsOffset;
        // New variables introduce with v0.5.0
        uint128 totalAssetsExpiration;
        uint128 totalAssetsLifespan;
    }

    // keccak256(abi.encode(uint256(keccak256("hopper.storage.ERC7540")) - 1)) & ~bytes32(uint256(0xff));
    /// @custom:slot erc7201:hopper.storage.ERC7540
    // solhint-disable-next-line const-name-snakecase
    bytes32 private constant erc7540Storage = 0x5c74d456014b1c0eb4368d944667a568313858a3029a650ff0cb7b56f8b57a00;

    /// @notice Returns the ERC7540 storage struct.
    /// @return _erc7540Storage The ERC7540 storage struct.
    function _getERC7540Storage() internal pure returns (ERC7540Storage storage _erc7540Storage) {
        // solhint-disable-next-line no-inline-assembly
        assembly {
            _erc7540Storage.slot := erc7540Storage
        }
    }

    /// @notice Initializes the ERC7540 contract.
    /// @param underlying The underlying token.
    /// @param wrappedNativeToken The wrapped native token.
    // solhint-disable-next-line func-name-mixedcase
    function __ERC7540_init(IERC20 underlying, address wrappedNativeToken) internal onlyInitializing {
        ERC7540Storage storage $ = _getERC7540Storage();

        $.depositEpochId = 1;
        $.redeemEpochId = 2;

        $.depositSettleId = 1;
        $.redeemSettleId = 2;

        $.pendingSilo = new Silo(underlying, wrappedNativeToken);
        $.wrappedNativeToken = IWETH9(wrappedNativeToken);
        $.newTotalAssets = type(uint256).max;

        uint8 underlyingDecimals = ERC20Upgradeable(asset()).decimals();
        if (underlyingDecimals >= 18) {
            $.decimals = underlyingDecimals;
        } else {
            $.decimals = 18;
            unchecked {
                $.decimalsOffset = 18 - underlyingDecimals;
            }
        }
    }

    ///////////////
    // MODIFIERS //
    ///////////////

    /// @notice Make sure the caller is an operator or the controller.
    /// @param controller The controller.
    modifier onlyOperator(
        address controller
    ) {
        if (controller != msg.sender && !isOperator(controller, msg.sender)) {
            revert ERC7540InvalidOperator();
        }
        _;
    }

    /////////////////////
    // ## Overrides ## //
    /////////////////////

    /// @notice Returns the total assets.
    /// @return The total assets.
    function totalAssets() public view override(IERC4626, ERC4626Upgradeable) returns (uint256) {
        ERC7540Storage storage $ = _getERC7540Storage();
        return $.totalAssets;
    }

    function decimals()
        public
        view
        virtual
        override(ERC4626Upgradeable, ERC20Upgradeable, IERC20Metadata)
        returns (uint8)
    {
        return _getERC7540Storage().decimals;
    }

    function _decimalsOffset() internal view virtual override returns (uint8) {
        return _getERC7540Storage().decimalsOffset;
    }

    function _update(
        address from,
        address to,
        uint256 value
    ) internal virtual override(ERC20PausableUpgradeable, ERC20Upgradeable) {
        return ERC20PausableUpgradeable._update(from, to, value);
    }

    ///////////////////
    // ## EIP7540 ## //
    ///////////////////

    function isOperator(address controller, address operator) public view returns (bool) {
        return _getERC7540Storage().isOperator[controller][operator];
    }

    /// @dev should not be usable when contract is paused
    function setOperator(address operator, bool approved) external whenNotPaused returns (bool success) {
        _getERC7540Storage().isOperator[msg.sender][operator] = approved;
        emit OperatorSet(msg.sender, operator, approved);
        return true;
    }

    function previewDeposit(
        uint256
    ) public pure override(ERC4626Upgradeable, IERC4626) returns (uint256) {
        revert ERC7540PreviewDepositDisabled();
    }

    function previewMint(
        uint256
    ) public pure override(ERC4626Upgradeable, IERC4626) returns (uint256) {
        revert ERC7540PreviewMintDisabled();
    }

    function previewRedeem(
        uint256
    ) public pure override(ERC4626Upgradeable, IERC4626) returns (uint256) {
        revert ERC7540PreviewRedeemDisabled();
    }

    function previewWithdraw(
        uint256
    ) public pure override(ERC4626Upgradeable, IERC4626) returns (uint256) {
        revert ERC7540PreviewWithdrawDisabled();
    }

    ////////////////////////////////
    // ## EIP7540 Deposit Flow ## //
    ////////////////////////////////

    /// @dev Unusable when paused. Modifier not needed as it's overridden.
    /// @notice Request deposit of assets into the vault.
    /// @param assets The amount of assets to deposit.
    /// @param controller The controller is the address that will manage the request.
    /// @param owner The owner of the assets.
    function _requestDeposit(uint256 assets, address controller, address owner) internal returns (uint256) {
        uint256 claimable = claimableDepositRequest(0, controller);
        if (claimable > 0) _deposit(claimable, controller, controller);

        ERC7540Storage storage $ = _getERC7540Storage();

        uint40 _depositId = $.depositEpochId;
        if ($.lastDepositRequestId[controller] != _depositId) {
            if (pendingDepositRequest(0, controller) > 0) {
                revert OnlyOneRequestAllowed();
            }
            $.lastDepositRequestId[controller] = _depositId;
        }

        if (msg.value != 0) {
            // if user sends eth and the underlying is wETH we will wrap it for him
            if (asset() == address($.wrappedNativeToken)) {
                $.pendingSilo.depositEth{value: msg.value}();
                assets = msg.value;
            } else {
                revert CantDepositNativeToken();
            }
        } else {
            IERC20(asset()).safeTransferFrom(owner, address($.pendingSilo), assets);
        }
        $.epochs[_depositId].depositRequest[controller] += assets;

        emit DepositRequest(controller, owner, _depositId, msg.sender, assets);
        return _depositId;
    }

    /// @dev Unusable when paused. Protected by ERC20PausableUpgradeable's _transfer function.
    /// @notice Claim the assets from the vault after a request has been settled.
    /// @param assets The amount of assets requested to deposit.
    /// @param receiver The receiver of the shares.
    /// @return shares The corresponding shares.
    function deposit(
        uint256 assets,
        address receiver
    ) public virtual override(ERC4626Upgradeable, IERC4626) returns (uint256) {
        return _deposit(assets, receiver, msg.sender);
    }

    /// @dev Unusable when paused. Protected by ERC20PausableUpgradeable's _transfer function.
    /// @notice Claim the assets from the vault after a request has been settled.
    /// @param assets The assets to deposit.
    /// @param receiver The receiver of the shares.
    /// @param controller The controller, who owns the deposit request.
    /// @return shares The corresponding shares.
    function deposit(
        uint256 assets,
        address receiver,
        address controller
    ) external virtual onlyOperator(controller) returns (uint256) {
        return _deposit(assets, receiver, controller);
    }

    /// @notice Claim the assets from the vault after a request has been settled.
    /// @param assets The assets to deposit.
    /// @param receiver The receiver of the shares.
    /// @param controller The controller, who owns the deposit request.
    /// @return shares The corresponding shares.
    function _deposit(uint256 assets, address receiver, address controller) internal virtual returns (uint256 shares) {
        ERC7540Storage storage $ = _getERC7540Storage();

        uint40 requestId = $.lastDepositRequestId[controller];
        if (requestId > $.lastDepositEpochIdSettled) {
            revert RequestIdNotClaimable();
        }

        $.epochs[requestId].depositRequest[controller] -= assets;
        shares = convertToShares(assets, requestId);

        _transfer(address(this), receiver, shares);

        emit Deposit(controller, receiver, assets, shares);
    }

    /// @dev Unusable when paused. Protected by ERC20PausableUpgradeable's _transfer function.
    function mint(
        uint256 shares,
        address receiver
    ) public virtual override(ERC4626Upgradeable, IERC4626) returns (uint256) {
        return _mint(shares, receiver, msg.sender);
    }

    /// @dev Unusable when paused. Protected by ERC20PausableUpgradeable's _transfer function.
    /// @notice Claim shares from the vault after a request deposit.
    function mint(
        uint256 shares,
        address receiver,
        address controller
    ) external virtual onlyOperator(controller) returns (uint256) {
        return _mint(shares, receiver, controller);
    }

    /// @notice Mint shares from the vault.
    /// @param shares The shares to mint.
    /// @param receiver The receiver of the shares.
    /// @param controller The controller, who owns the mint request.
    /// @return assets The corresponding assets.
    function _mint(uint256 shares, address receiver, address controller) internal virtual returns (uint256 assets) {
        ERC7540Storage storage $ = _getERC7540Storage();

        uint40 requestId = $.lastDepositRequestId[controller];
        if (requestId > $.lastDepositEpochIdSettled) {
            revert RequestIdNotClaimable();
        }

        assets = _convertToAssets(shares, requestId, Math.Rounding.Ceil);

        $.epochs[requestId].depositRequest[controller] -= assets;
        _transfer(address(this), receiver, shares);

        emit Deposit(controller, receiver, assets, shares);
    }

    /// @dev Unusable when paused. Protected by whenNotPaused.
    /// @notice Cancel a deposit request.
    /// @dev It can only be called in the same epoch.
    function cancelRequestDeposit() external whenNotPaused {
        ERC7540Storage storage $ = _getERC7540Storage();

        uint40 requestId = $.lastDepositRequestId[msg.sender];
        if (requestId != $.depositEpochId) {
            revert RequestNotCancelable(requestId);
        }

        uint256 requestedAmount = $.epochs[requestId].depositRequest[msg.sender];
        $.epochs[requestId].depositRequest[msg.sender] = 0;
        IERC20(asset()).safeTransferFrom(address($.pendingSilo), msg.sender, requestedAmount);

        emit DepositRequestCanceled(requestId, msg.sender);
    }

    ///////////////////////////////
    // ## EIP7540 REDEEM FLOW ## //
    ///////////////////////////////

    /// @dev Unusable when paused. Protected by ERC20PausableUpgradeable's _update function.
    /// @notice Request redemption of shares from the vault.
    /// @param shares The amount of shares to redeem.
    /// @param controller The controller is the address that will manage the request.
    /// @param owner The owner of the shares.
    /// @return The request ID. It is the current redeem epoch ID.
    function _requestRedeem(uint256 shares, address controller, address owner) internal returns (uint256) {
        if (msg.sender != owner && !isOperator(owner, msg.sender)) {
            _spendAllowance(owner, msg.sender, shares);
        }
        ERC7540Storage storage $ = _getERC7540Storage();
        uint256 claimable = claimableRedeemRequest(0, controller);
        if (claimable > 0) _redeem(claimable, controller, controller);

        uint40 _redeemId = $.redeemEpochId;
        if ($.lastRedeemRequestId[controller] != _redeemId) {
            if (pendingRedeemRequest(0, controller) > 0) {
                revert OnlyOneRequestAllowed();
            }
            $.lastRedeemRequestId[controller] = _redeemId;
        }
        $.epochs[_redeemId].redeemRequest[controller] += shares;

        _update(owner, address($.pendingSilo), shares);

        emit RedeemRequest(controller, owner, _redeemId, msg.sender, shares);
        return _redeemId;
    }

    /// @notice Redeem shares from the vault.
    /// @param shares The shares to redeem.
    /// @param receiver The receiver of the assets.
    /// @param controller The controller, who owns the redeem request.
    /// @return assets The corresponding assets.
    function _redeem(uint256 shares, address receiver, address controller) internal returns (uint256 assets) {
        ERC7540Storage storage $ = _getERC7540Storage();

        uint40 requestId = $.lastRedeemRequestId[controller];
        if (requestId > $.lastRedeemEpochIdSettled) {
            revert RequestIdNotClaimable();
        }

        $.epochs[requestId].redeemRequest[controller] -= shares;
        assets = _convertToAssets(shares, requestId, Math.Rounding.Floor);
        IERC20(asset()).safeTransfer(receiver, assets);

        emit Withdraw(msg.sender, receiver, controller, assets, shares);
    }

    /// @notice Withdraw assets from the vault.
    /// @param assets The assets to withdraw.
    /// @param receiver The receiver of the assets.
    /// @param controller The controller, who owns the request.
    /// @return shares The corresponding shares.
    function _withdraw(uint256 assets, address receiver, address controller) internal returns (uint256 shares) {
        ERC7540Storage storage $ = _getERC7540Storage();

        uint40 requestId = $.lastRedeemRequestId[controller];
        if (requestId > $.lastRedeemEpochIdSettled) {
            revert RequestIdNotClaimable();
        }

        shares = _convertToShares(assets, requestId, Math.Rounding.Ceil);
        $.epochs[requestId].redeemRequest[controller] -= shares;
        IERC20(asset()).safeTransfer(receiver, assets);

        emit Withdraw(msg.sender, receiver, controller, assets, shares);
    }

    ////////////////////////////////
    // ## SETTLEMENT FUNCTIONS ## //
    ////////////////////////////////

    /// @dev This function will deposit the pending assets of the pendingSilo.
    /// and save the deposit parameters in the settleData.
    /// @param assetsCustodian The address that will hold the assets.
    function _settleDeposit(
        address assetsCustodian
    ) internal {
        ERC7540Storage storage $erc7540 = _getERC7540Storage();

        uint40 depositSettleId = $erc7540.depositSettleId;

        uint256 _pendingAssets = $erc7540.settles[depositSettleId].pendingAssets;
        if (_pendingAssets == 0) return;

        uint256 shares = _convertToShares(_pendingAssets, Math.Rounding.Floor);

        // cache
        uint256 _totalAssets = totalAssets();
        uint256 _totalSupply = totalSupply();
        uint40 lastDepositEpochIdSettled = $erc7540.depositEpochId - 2;

        SettleData storage settleData = $erc7540.settles[depositSettleId];

        settleData.totalAssets = _totalAssets;
        settleData.totalSupply = _totalSupply;

        _mint(address(this), shares);

        _totalAssets += _pendingAssets;
        _totalSupply += shares;

        $erc7540.totalAssets = _totalAssets;
        $erc7540.depositSettleId = depositSettleId + 2;
        $erc7540.lastDepositEpochIdSettled = lastDepositEpochIdSettled;

        IERC20(asset()).safeTransferFrom(address($erc7540.pendingSilo), assetsCustodian, _pendingAssets);

        emit SettleDeposit(
            lastDepositEpochIdSettled, depositSettleId, _totalAssets, _totalSupply, _pendingAssets, shares
        );
    }

    /// @dev This function will redeem the pending shares of the pendingSilo.
    /// and save the redeem parameters in the settleData.
    /// @param assetsCustodian The address that holds the assets.
    function _settleRedeem(
        address assetsCustodian
    ) internal {
        ERC7540Storage storage $erc7540 = _getERC7540Storage();

        uint40 redeemSettleId = $erc7540.redeemSettleId;

        address _asset = asset();

        uint256 pendingShares = $erc7540.settles[redeemSettleId].pendingShares;
        uint256 assetsToWithdraw = _convertToAssets(pendingShares, Math.Rounding.Floor);

        uint256 assetsInTheSafe = IERC20(_asset).balanceOf(assetsCustodian);
        if (assetsToWithdraw == 0 || assetsToWithdraw > assetsInTheSafe) return;

        // cache
        uint256 _totalAssets = totalAssets();
        uint256 _totalSupply = totalSupply();
        uint40 lastRedeemEpochIdSettled = $erc7540.redeemEpochId - 2;

        SettleData storage settleData = $erc7540.settles[redeemSettleId];

        settleData.totalAssets = _totalAssets;
        settleData.totalSupply = _totalSupply;

        _burn(address($erc7540.pendingSilo), pendingShares);

        _totalAssets -= assetsToWithdraw;
        _totalSupply -= pendingShares;

        $erc7540.totalAssets = _totalAssets;

        $erc7540.redeemSettleId = redeemSettleId + 2;
        $erc7540.lastRedeemEpochIdSettled = lastRedeemEpochIdSettled;

        IERC20(_asset).safeTransferFrom(assetsCustodian, address(this), assetsToWithdraw);

        emit SettleRedeem(
            lastRedeemEpochIdSettled, redeemSettleId, _totalAssets, _totalSupply, assetsToWithdraw, pendingShares
        );
    }

    ////////////////////////////////////////
    // ## TOTALASSETS UPDATE FUNCTIONS ## //
    ////////////////////////////////////////

    /// @notice Update newTotalAssets variable in order to update totalAssets.
    /// @param _newTotalAssets The new total assets of the vault.
    function _updateNewTotalAssets(
        uint256 _newTotalAssets
    ) internal whenNotPaused {
        ERC7540Storage storage $ = _getERC7540Storage();

        $.epochs[$.depositEpochId].settleId = $.depositSettleId;
        $.epochs[$.redeemEpochId].settleId = $.redeemSettleId;

        address _pendingSilo = address($.pendingSilo);
        uint256 pendingAssets = IERC20(asset()).balanceOf(_pendingSilo);
        uint256 pendingShares = balanceOf(_pendingSilo);

        if (pendingAssets != 0) {
            $.depositEpochId += 2;
            $.settles[$.depositSettleId].pendingAssets = pendingAssets;
        }
        if (pendingShares != 0) {
            $.redeemEpochId += 2;
            $.settles[$.redeemSettleId].pendingShares = pendingShares;
        }

        $.newTotalAssets = _newTotalAssets;

        emit NewTotalAssetsUpdated(_newTotalAssets);
    }

    /// @dev Updates the totalAssets variable with the newTotalAssets variable.
    function _updateTotalAssets(
        uint256 _newTotalAssets
    ) internal whenNotPaused {
        ERC7540Storage storage $ = _getERC7540Storage();

        uint256 newTotalAssets = $.newTotalAssets;

        if (
            newTotalAssets == type(uint256).max // it means newTotalAssets has not been updated
        ) revert NewTotalAssetsMissing();

        if (_newTotalAssets != newTotalAssets) {
            revert WrongNewTotalAssets();
        }

        $.totalAssets = newTotalAssets;
        $.newTotalAssets = type(uint256).max; // by setting it to max, we ensure that it is not called again

        $.totalAssetsExpiration = uint128(block.timestamp) + $.totalAssetsLifespan;
        emit TotalAssetsUpdated(newTotalAssets);
    }

    function _updateTotalAssetsLifespan(
        uint128 lifespan
    ) internal {
        ERC7540Storage storage $ = _getERC7540Storage();
        uint128 oldLifespan = $.totalAssetsLifespan;
        $.totalAssetsLifespan = lifespan;
        emit TotalAssetsLifespanUpdated(oldLifespan, lifespan);
    }

    //////////////////////////
    // ## VIEW FUNCTIONS ## //
    //////////////////////////

    /// @notice Converts assets to shares for a specific epoch.
    /// @param assets The assets to convert.
    /// @param requestId The request ID, which is equivalent to the epoch ID.
    /// @return The corresponding shares.
    function convertToShares(uint256 assets, uint256 requestId) public view returns (uint256) {
        return _convertToShares(assets, uint40(requestId), Math.Rounding.Floor);
    }

    /// @dev Converts assets to shares for a specific epoch.
    /// @param assets The assets to convert.
    /// @param requestId The request ID.
    /// @param rounding The rounding method.
    /// @return The corresponding shares.
    function _convertToShares(
        uint256 assets,
        uint40 requestId,
        Math.Rounding rounding
    ) internal view returns (uint256) {
        ERC7540Storage storage $ = _getERC7540Storage();

        // cache
        uint40 settleId = $.epochs[requestId].settleId;

        uint256 _totalAssets = $.settles[settleId].totalAssets + 1;
        uint256 _totalSupply = $.settles[settleId].totalSupply + 10 ** _decimalsOffset();

        return assets.mulDiv(_totalSupply, _totalAssets, rounding);
    }

    /// @dev Converts shares to assets for a specific epoch.
    /// @param shares The shares to convert.
    /// @param requestId The request ID.
    function convertToAssets(uint256 shares, uint256 requestId) public view returns (uint256) {
        return _convertToAssets(shares, uint40(requestId), Math.Rounding.Floor);
    }

    /// @notice Convert shares to assets for a specific epoch/request.
    /// @param shares The shares to convert.
    /// @param requestId The request ID at which the conversion should be done.
    /// @param rounding The rounding method.
    /// @return The corresponding assets.
    function _convertToAssets(
        uint256 shares,
        uint40 requestId,
        Math.Rounding rounding
    ) internal view returns (uint256) {
        ERC7540Storage storage $ = _getERC7540Storage();

        // cache
        uint40 settleId = $.epochs[requestId].settleId;

        uint256 _totalAssets = $.settles[settleId].totalAssets + 1;
        uint256 _totalSupply = $.settles[settleId].totalSupply + 10 ** _decimalsOffset();

        return shares.mulDiv(_totalAssets, _totalSupply, rounding);
    }

    /// @notice Returns the pending redeem request for a controller.
    /// @param requestId The request ID.
    /// @param controller The controller.
    /// @return shares The shares that are waiting to be settled.
    function pendingRedeemRequest(uint256 requestId, address controller) public view returns (uint256 shares) {
        ERC7540Storage storage $ = _getERC7540Storage();

        if (requestId == 0) {
            requestId = $.lastRedeemRequestId[controller];
        }
        if (requestId > $.lastRedeemEpochIdSettled) {
            return $.epochs[uint40(requestId)].redeemRequest[controller];
        }
    }

    /// @notice Returns the claimable redeem request for a controller for a specific request ID.
    /// @param requestId The request ID.
    /// @param controller The controller.
    /// @return shares The shares that can be redeemed.
    function claimableRedeemRequest(uint256 requestId, address controller) public view returns (uint256 shares) {
        ERC7540Storage storage $ = _getERC7540Storage();

        if (requestId == 0) requestId = $.lastRedeemRequestId[controller];
        if (requestId <= $.lastRedeemEpochIdSettled) {
            return $.epochs[uint40(requestId)].redeemRequest[controller];
        }
    }

    /// @notice Returns the amount of assets that are pending to be deposited for a controller. For a specific request
    /// ID.
    /// @param requestId The request ID.
    /// @param controller The controller.
    /// @return assets The assets that are waiting to be settled.
    function pendingDepositRequest(uint256 requestId, address controller) public view returns (uint256 assets) {
        ERC7540Storage storage $ = _getERC7540Storage();

        if (requestId == 0) requestId = $.lastDepositRequestId[controller];
        if (requestId > $.lastDepositEpochIdSettled) {
            return $.epochs[uint40(requestId)].depositRequest[controller];
        }
    }

    /// @notice Returns the claimable deposit request for a controller for a specific request ID.
    /// @param requestId The request ID.
    /// @param controller The controller.
    /// @return assets The assets that can be claimed.
    function claimableDepositRequest(uint256 requestId, address controller) public view returns (uint256 assets) {
        ERC7540Storage storage $ = _getERC7540Storage();

        if (requestId == 0) requestId = $.lastDepositRequestId[controller];
        if (requestId <= $.lastDepositEpochIdSettled) {
            return $.epochs[uint40(requestId)].depositRequest[controller];
        }
    }

<<<<<<< HEAD
    function pendingSilo() public view returns (address) {
        return address(_getERC7540Storage().pendingSilo);
    }

=======
>>>>>>> 2287f379
    ///////////////////
    // ## EIP7575 ## //
    ///////////////////

    function share() external view returns (address) {
        return (address(this));
    }

    ///////////////////
    // ## EIP165 ## //
    //////////////////

    function supportsInterface(
        bytes4 interfaceId
    ) public view virtual returns (bool) {
        return interfaceId == 0x2f0a18c5 // IERC7575
            || interfaceId == 0xf815c03d // IERC7575 shares
            || interfaceId == 0xce3bbe50 // IERC7540Deposit
            || interfaceId == 0x620ee8e4 // IERC7540Redeem
            || interfaceId == 0xe3bc4e65 // IERC7540
            || interfaceId == type(IERC165).interfaceId;
    }

    //////////////////////////////////
    // ## FUNCTIONS TO IMPLEMENT ## //
    //////////////////////////////////

    /// @dev Settles deposit requests by transferring assets from the pendingSilo to the safe
    /// and minting the corresponding shares to vault.
    /// The function is not implemented here and must be implemented.
    function settleDeposit(
        uint256 _newTotalAssets
    ) public virtual;

    /// @dev Settles redeem requests by transferring assets from the safe to the vault
    /// and burning the corresponding shares from the pending silo.
    /// The function is not implemented here and must be implemented.
    function settleRedeem(
        uint256 _newTotalAssets
    ) public virtual;

    function safe() public view virtual returns (address);
}<|MERGE_RESOLUTION|>--- conflicted
+++ resolved
@@ -701,13 +701,6 @@
         }
     }
 
-<<<<<<< HEAD
-    function pendingSilo() public view returns (address) {
-        return address(_getERC7540Storage().pendingSilo);
-    }
-
-=======
->>>>>>> 2287f379
     ///////////////////
     // ## EIP7575 ## //
     ///////////////////
