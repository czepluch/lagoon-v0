--- conflicted
+++ resolved
@@ -57,12 +57,7 @@
         uint256 _performanceRate,
         uint256 _decimals
     ) internal onlyInitializing {
-<<<<<<< HEAD
         if (_managementRate > MAX_MANAGEMENT_RATE) {
-            // todo change to require form
-=======
-        if (_managementRate > MAX_MANAGEMENT_RATE)
->>>>>>> 4a69e960
             revert AboveMaxRate(_managementRate, MAX_MANAGEMENT_RATE);
         }
         if (_performanceRate > MAX_PERFORMANCE_RATE) {
