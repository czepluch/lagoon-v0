--- conflicted
+++ resolved
@@ -39,15 +39,7 @@
         }
     }
 
-<<<<<<< HEAD
     function __FeeManager_init(FeeSchema calldata feeSchema) internal onlyInitializing {
-=======
-    function __FeeManager_init(
-        uint256 _managementFee,
-        uint256 _performanceFee,
-        uint256 _protocolFee
-    ) internal onlyInitializing {
->>>>>>> 6ffb186e
         FeeManagerStorage storage $ = _getFeeManagerStorage();
 
         $.highWaterMark = 0;
@@ -67,7 +59,6 @@
         return $.performanceFee;
     }
 
-<<<<<<< HEAD
     function protocolFee() external view returns(uint256){
       FeeManagerStorage storage $ = _getFeeManagerStorage();
       return $.protocolFee;
@@ -76,11 +67,6 @@
     function lastFeeTime() external view returns(uint256){
       FeeManagerStorage storage $ = _getFeeManagerStorage();
       return $.lastFeeTime;
-=======
-    function lastFeeTime() external view returns (uint256) {
-        FeeManagerStorage storage $ = _getFeeManagerStorage();
-        return $.lastFeeTime;
->>>>>>> 6ffb186e
     }
 
     function highWaterMark() external view returns (uint256) {
@@ -88,19 +74,12 @@
         return $.highWaterMark;
     }
 
-<<<<<<< HEAD
     function calculateManagementFee(uint256 _averageAUM) public view returns (uint256) {
-=======
-    function calculateManagementFee(
-        uint256 totalAssets
-    ) internal view returns (uint256) {
->>>>>>> 6ffb186e
         FeeManagerStorage storage $ = _getFeeManagerStorage();
         uint256 timeElapsed;
         unchecked {
             timeElapsed = block.timestamp - $.lastFeeTime;
         }
-<<<<<<< HEAD
         uint256 annualFee = _averageAUM.mulDiv($.managementFee, BPS_DIVIDER, Math.Rounding.Floor);
         return annualFee.mulDiv(timeElapsed, ONE_YEAR);
     }
@@ -114,37 +93,10 @@
             profit = _netAUM - hwm; 
           }
           return profit.mulDiv($.performanceFee, BPS_DIVIDER, Math.Rounding.Floor);
-=======
-        uint256 annualFee = totalAssets.mulDiv(
-            $.managementFee,
-            BPS_DIVIDER,
-            Math.Rounding.Floor
-        );
-        return annualFee.mulDiv(timeElapsed, ONE_YEAR);
-    }
-
-    function calculatePerformanceFee(
-        uint256 totalAssets
-    ) internal view returns (uint256) {
-        FeeManagerStorage storage $ = _getFeeManagerStorage();
-        uint256 hwm = $.highWaterMark;
-        if (totalAssets > hwm) {
-            uint256 profit;
-            unchecked {
-                profit = totalAssets - hwm;
-            }
-            return
-                profit.mulDiv(
-                    $.performanceFee,
-                    BPS_DIVIDER,
-                    Math.Rounding.Floor
-                );
->>>>>>> 6ffb186e
         }
         return 0;
     }
 
-<<<<<<< HEAD
     function calculateProtocolFee(uint256 _totalFees) public view returns (uint256 managerFees, uint256 protocolFees) {
       FeeManagerStorage storage $ = _getFeeManagerStorage();
       if ($.protocolFee > 0) {
@@ -154,23 +106,6 @@
         protocolFees = 0;
         managerFees = _totalFees;
       }
-=======
-    function calculateProtocolFee(
-        uint256 _managementFees
-    ) internal view returns (uint256 managementFees, uint256 protocolFees) {
-        FeeManagerStorage storage $ = _getFeeManagerStorage();
-        if ($.protocolFeeSwitch) {
-            protocolFees = _managementFees.mulDiv(
-                $.protocolFee,
-                BPS_DIVIDER,
-                Math.Rounding.Floor
-            );
-            managementFees = _managementFees - protocolFees;
-        } else {
-            protocolFees = 0;
-            managementFees = _managementFees;
-        }
->>>>>>> 6ffb186e
     }
 
     function setProtocolFee(uint256 _protocolFee) public virtual {
