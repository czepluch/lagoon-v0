--- conflicted
+++ resolved
@@ -178,29 +178,8 @@
         return true;
     }
 
-<<<<<<< HEAD
-    // ## EIP7575 ##
-    function share() external view returns (address) {
-        return (address(this));
-    }
-
-    // ## EIP165 ##
-    function supportsInterface(bytes4 interfaceId) public view virtual returns (bool) {
-        return interfaceId == 0x2f0a18c5 // IERC7575
-            || interfaceId == 0xf815c03d // IERC7575 shares
-            || interfaceId == 0xce3bbe50 // IERC7540Deposit
-            || interfaceId == 0x620ee8e4 // IERC7540Redeem
-            || interfaceId == 0xe3bc4e65 // IERC7540
-            || interfaceId == type(IERC165).interfaceId;
-    }
-
-    function previewDeposit(uint256) public pure override(ERC4626Upgradeable, IERC4626) returns (uint256) {
+    function previewDeposit(uint256) public pure override(ERC4626Upgradeable, IERC4626) returns (uint256 shares) {
         revert ERC7540PreviewDepositDisabled();
-=======
-    function previewDeposit(uint256) public pure override(ERC4626Upgradeable, IERC4626) returns (uint256 shares) {
-        shares;
-        if (true) revert ERC7540PreviewDepositDisabled();
->>>>>>> c6543eb6
     }
 
     function previewMint(uint256) public pure override(ERC4626Upgradeable, IERC4626) returns (uint256) {
@@ -370,16 +349,10 @@
     /// @param owner The owner of the shares.
     /// @return The request ID. It is the current redeem epoch ID.
     function _requestRedeem(uint256 shares, address controller, address owner) internal returns (uint256) {
-<<<<<<< HEAD
         if (msg.sender != owner && !isOperator(owner, msg.sender)) {
             _spendAllowance(owner, msg.sender, shares);
-=======
-        ERC7540Storage storage $ = _getERC7540Storage();
-
-        if (_msgSender() != owner && !isOperator(owner, _msgSender())) {
-            _spendAllowance(owner, _msgSender(), shares);
->>>>>>> c6543eb6
-        }
+        }
+        ERC7540Storage storage $ = _getERC7540Storage();
         uint256 claimable = claimableRedeemRequest(0, controller);
         if (claimable > 0) _redeem(claimable, controller, controller);
 
@@ -717,7 +690,7 @@
 
     ///////////////////
     // ## EIP165 ## //
-    ///////////////////
+    //////////////////
 
     function supportsInterface(bytes4 interfaceId) public view virtual returns (bool) {
         return interfaceId == 0x2f0a18c5 // IERC7575
