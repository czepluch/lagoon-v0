--- conflicted
+++ resolved
@@ -377,15 +377,9 @@
     /// @param controller The controller is the address that will manage the request.
     /// @param owner The owner of the shares.
     /// @return The request ID. It is the current redeem epoch ID.
-<<<<<<< HEAD
-    function requestRedeem(uint256 shares, address controller, address owner) public virtual returns (uint256) {
+    function _requestRedeem(uint256 shares, address controller, address owner) internal returns (uint256) {
         if (msg.sender != owner && !isOperator(owner, msg.sender)) {
             _spendAllowance(owner, msg.sender, shares);
-=======
-    function _requestRedeem(uint256 shares, address controller, address owner) internal returns (uint256) {
-        if (_msgSender() != owner && !isOperator(owner, _msgSender())) {
-            _spendAllowance(owner, _msgSender(), shares);
->>>>>>> fbc1e5e8
         }
 
         uint256 claimable = claimableRedeemRequest(0, controller);
