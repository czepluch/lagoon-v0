--- conflicted
+++ resolved
@@ -270,14 +270,11 @@
         return claimableDepositRequest(0, controller);
     }
 
-<<<<<<< HEAD
+    /// @dev Unusable when paused. Protected by ERC20PausableUpgradeable's _update function.
     /// @notice Claim the assets from the vault after a request has been settled.
     /// @param assets The amount of assets requested to deposit.
     /// @param receiver The receiver of the shares.
     /// @return shares The corresponding shares.
-=======
-    /// @dev Unusable when paused. Protected by ERC20PausableUpgradeable's _update function.
->>>>>>> f80e3fdd
     function deposit(
         uint256 assets,
         address receiver
@@ -285,15 +282,12 @@
         return _deposit(assets, receiver, _msgSender());
     }
 
-<<<<<<< HEAD
+    /// @dev Unusable when paused. Protected by ERC20PausableUpgradeable's _update function.
     /// @notice Claim the assets from the vault after a request has been settled.
     /// @param assets The assets to deposit.
     /// @param receiver The receiver of the shares.
     /// @param controller The controller, who owns the deposit request.
     /// @return shares The corresponding shares.
-=======
-    /// @dev Unusable when paused. Protected by ERC20PausableUpgradeable's _update function.
->>>>>>> f80e3fdd
     function deposit(
         uint256 assets,
         address receiver,
@@ -331,11 +325,9 @@
         return _mint(shares, receiver, _msgSender());
     }
 
-<<<<<<< HEAD
-    /// @notice Mint shares from the vault.
-=======
+
     /// @dev Unusable when paused. Protected by ERC20PausableUpgradeable's _update function.
->>>>>>> f80e3fdd
+    /// @notice Claim shares from the vault after a request deposit.
     function mint(
         uint256 shares,
         address receiver,
@@ -365,12 +357,9 @@
         emit Deposit(controller, receiver, assets, shares);
     }
 
-<<<<<<< HEAD
+    /// @dev Unusable when paused. Protected by whenNotPaused.
     /// @notice Cancel a deposit request.
-    /// @dev It can only be called until newTotalAssets is updated.
-=======
-    /// @dev Unusable when paused. Protected by whenNotPaused
->>>>>>> f80e3fdd
+    /// @dev It can only be called in the same epoch.
     function cancelRequestDeposit() external whenNotPaused {
         ERC7540Storage storage $ = _getERC7540Storage();
         address msgSender = _msgSender();
@@ -389,15 +378,13 @@
 
     // ## EIP7540 Redeem flow ##
 
-<<<<<<< HEAD
+
+    /// @dev Unusable when paused. Protected by ERC20PausableUpgradeable's _update function.
     /// @notice Request redemption of shares from the vault.
     /// @param shares The amount of shares to redeem.
     /// @param controller The controller is the address that will manage the request.
     /// @param owner The owner of the shares.
     /// @return The request ID. It is the current redeem epoch ID.
-=======
-    /// @dev Unusable when paused. Protected by ERC20PausableUpgradeable's _update function.
->>>>>>> f80e3fdd
     function requestRedeem(uint256 shares, address controller, address owner) public virtual returns (uint256) {
         if (_msgSender() != owner && !isOperator(owner, _msgSender())) {
             _spendAllowance(owner, _msgSender(), shares);
@@ -459,15 +446,12 @@
         return claimableRedeemRequest(0, controller);
     }
 
-<<<<<<< HEAD
-    /// @notice Redeem shares from the vault. After a request is made and settled.
-    /// @param shares The shares to redeem.
+    /// @dev Unusable when paused. Protected by whenNotPaused in _redeem.
+    /// @notice Claim assets from the vault. After a request is made and settled.
+    /// @param shares The amount shares to convert into assets.
     /// @param receiver The receiver of the assets.
     /// @param controller The controller, who owns the redeem request.
     /// @return assets The corresponding assets.
-=======
-    /// @dev Unusable when paused. Protected by whenNotPaused in _redeem.
->>>>>>> f80e3fdd
     function redeem(
         uint256 shares,
         address receiver,
