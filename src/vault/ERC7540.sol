// SPDX-License-Identifier: BUSL-1.1
pragma solidity "0.8.26";

import {Silo} from "./Silo.sol";

import {IERC7540Deposit} from "./interfaces/IERC7540Deposit.sol";
import {IERC7540Redeem} from "./interfaces/IERC7540Redeem.sol";
import {IWETH9} from "./interfaces/IWETH9.sol";
import {SettleDeposit, SettleRedeem} from "./primitives/Events.sol";
import {EpochData, SettleData} from "./primitives/Struct.sol";
import {
    ERC20Upgradeable,
    IERC20,
    IERC20Metadata
} from "@openzeppelin/contracts-upgradeable/token/ERC20/ERC20Upgradeable.sol";
import {ERC20PausableUpgradeable} from
    "@openzeppelin/contracts-upgradeable/token/ERC20/extensions/ERC20PausableUpgradeable.sol";
import {ERC4626Upgradeable} from "@openzeppelin/contracts-upgradeable/token/ERC20/extensions/ERC4626Upgradeable.sol";
import {IERC165} from "@openzeppelin/contracts/interfaces/IERC165.sol";
import {IERC4626} from "@openzeppelin/contracts/interfaces/IERC4626.sol";
import {IERC20, SafeERC20} from "@openzeppelin/contracts/token/ERC20/utils/SafeERC20.sol";

import {
    CantDepositNativeToken,
    ERC7540InvalidOperator,
    ERC7540PreviewDepositDisabled,
    ERC7540PreviewMintDisabled,
    ERC7540PreviewRedeemDisabled,
    ERC7540PreviewWithdrawDisabled,
    OnlyOneRequestAllowed,
    RequestIdNotClaimable,
    RequestNotCancelable
} from "./primitives/Errors.sol";
import {Math} from "@openzeppelin/contracts/utils/math/Math.sol";

using SafeERC20 for IERC20;
using Math for uint256;

<<<<<<< HEAD
=======
struct EpochData {
    uint40 settleId;
    mapping(address => uint256) depositRequest;
    mapping(address => uint256) redeemRequest;
}

struct SettleData {
    uint256 totalSupply;
    uint256 totalAssets;
}

/// @title ERC7540Upgradeable
/// @dev An implementation of the ERC7540 standard. It defines the core data structures and functions necessary
/// to do requests and process them.
>>>>>>> 577d4f62
abstract contract ERC7540Upgradeable is
    IERC7540Redeem,
    IERC7540Deposit,
    ERC20PausableUpgradeable,
    ERC4626Upgradeable
{
    /// @custom:storage-location erc7201:hopper.storage.ERC7540
    /// @param totalAssets The total assets.
    /// @param depositEpochId The current deposit epoch ID.
    /// @param depositSettleId The current deposit settle ID.
    /// @param lastDepositEpochIdSettled The last deposit epoch ID settled.
    /// @param redeemEpochId The current redeem epoch ID.
    /// @param redeemSettleId The current redeem settle ID.
    /// @param lastRedeemEpochIdSettled The last redeem epoch ID settled.
    /// @param epochs A mapping of epochs data.
    /// @param settles A mapping of settle data.
    /// @param lastDepositRequestId A mapping of the last deposit request ID for each user.
    /// @param lastRedeemRequestId A mapping of the last redeem request ID for each user.
    /// @param isOperator A mapping of operators for each user.
    /// @param pendingSilo The pending silo.
    /// @param wrappedNativeToken The wrapped native token. WETH9 for ethereum.
    struct ERC7540Storage {
        uint256 totalAssets;
        uint40 depositEpochId;
        uint40 depositSettleId;
        uint40 lastDepositEpochIdSettled;
        uint40 redeemEpochId;
        uint40 redeemSettleId;
        uint40 lastRedeemEpochIdSettled;
        mapping(uint40 epochId => EpochData) epochs;
        mapping(uint40 settleId => SettleData) settles;
        mapping(address user => uint40 epochId) lastDepositRequestId;
        mapping(address user => uint40 epochId) lastRedeemRequestId;
        mapping(address controller => mapping(address operator => bool)) isOperator;
        Silo pendingSilo;
        IWETH9 wrappedNativeToken;
    }

    // keccak256(abi.encode(uint256(keccak256("hopper.storage.ERC7540")) - 1)) & ~bytes32(uint256(0xff));
    /// @custom:slot erc7201:hopper.storage.ERC7540
    // solhint-disable-next-line const-name-snakecase
    bytes32 private constant erc7540Storage = 0x5c74d456014b1c0eb4368d944667a568313858a3029a650ff0cb7b56f8b57a00;

    /// @notice Returns the ERC7540 storage struct.
    /// @return _erc7540Storage The ERC7540 storage struct.
    function _getERC7540Storage() internal pure returns (ERC7540Storage storage _erc7540Storage) {
        // solhint-disable-next-line no-inline-assembly
        assembly {
            _erc7540Storage.slot := erc7540Storage
        }
    }

    /// @notice Initializes the ERC7540 contract.
    /// @param underlying The underlying token.
    /// @param wrappedNativeToken The wrapped native token.
    // solhint-disable-next-line func-name-mixedcase
    function __ERC7540_init(IERC20 underlying, address wrappedNativeToken) internal onlyInitializing {
        ERC7540Storage storage $ = _getERC7540Storage();

        $.depositEpochId = 1;
        $.redeemEpochId = 2;

        $.depositSettleId = 1;
        $.redeemSettleId = 2;

        $.pendingSilo = new Silo(underlying);
        $.wrappedNativeToken = IWETH9(wrappedNativeToken);
    }

    /// @notice Make sure the caller is an operator or the controller.
    /// @param controller The controller.
    modifier onlyOperator(address controller) {
        if (controller != _msgSender() && !isOperator(controller, _msgSender())) {
            revert ERC7540InvalidOperator();
        }
        _;
    }

    // ## Overrides ##
    /// @notice Returns the total assets.
    /// @return The total assets.
    function totalAssets() public view override(IERC4626, ERC4626Upgradeable) returns (uint256) {
        ERC7540Storage storage $ = _getERC7540Storage();
        return $.totalAssets;
    }

    function decimals()
        public
        view
        virtual
        override(ERC4626Upgradeable, ERC20Upgradeable, IERC20Metadata)
        returns (uint8)
    {
        return ERC4626Upgradeable.decimals();
    }

    function _update(
        address from,
        address to,
        uint256 value
    ) internal virtual override(ERC20PausableUpgradeable, ERC20Upgradeable) {
        return ERC20PausableUpgradeable._update(from, to, value);
    }

    // ## EIP7540 ##
    function isOperator(address controller, address operator) public view returns (bool) {
        return _getERC7540Storage().isOperator[controller][operator];
    }

    /// @dev should not be usable when contract is paused
    function setOperator(address operator, bool approved) external whenNotPaused returns (bool success) {
        address msgSender = _msgSender();
        _getERC7540Storage().isOperator[msgSender][operator] = approved;
        emit OperatorSet(msgSender, operator, approved);
        return true;
    }

    // ## EIP7575 ##
    function share() external view returns (address) {
        return (address(this));
    }

    // ## EIP165 ##
    function supportsInterface(bytes4 interfaceId) public view virtual returns (bool) {
        return interfaceId == 0x2f0a18c5 // IERC7575
            || interfaceId == 0xf815c03d // IERC7575 shares
            || interfaceId == 0xce3bbe50 // IERC7540Deposit
            || interfaceId == 0x620ee8e4 // IERC7540Redeem
            || interfaceId == 0xe3bc4e65 // IERC7540
            || interfaceId == type(IERC165).interfaceId;
    }

    function previewDeposit(uint256) public pure override(ERC4626Upgradeable, IERC4626) returns (uint256 shares) {
        shares;
        if (true) revert ERC7540PreviewDepositDisabled();
    }

    function previewMint(uint256) public pure override(ERC4626Upgradeable, IERC4626) returns (uint256 assets) {
        assets;
        if (true) revert ERC7540PreviewMintDisabled();
    }

    function previewRedeem(uint256) public pure override(ERC4626Upgradeable, IERC4626) returns (uint256 assets) {
        assets;
        if (true) revert ERC7540PreviewRedeemDisabled();
    }

    function previewWithdraw(uint256) public pure override(ERC4626Upgradeable, IERC4626) returns (uint256 shares) {
        shares;
        if (true) revert ERC7540PreviewWithdrawDisabled();
    }

    // ## EIP7540 Deposit Flow ##

    /// @dev Unusable when paused. Modifier not needed as it's overridden.
    function requestDeposit(
        uint256 assets,
        address controller,
        address owner
    ) public payable virtual onlyOperator(owner) returns (uint256) {
        uint256 claimable = claimableDepositRequest(0, controller);
        if (claimable > 0) _deposit(claimable, controller, controller);

        ERC7540Storage storage $ = _getERC7540Storage();

        uint40 _depositId = $.depositEpochId;
        if ($.lastDepositRequestId[controller] != _depositId) {
            if (pendingDepositRequest(0, controller) > 0) {
                revert OnlyOneRequestAllowed();
            }
            $.lastDepositRequestId[controller] = _depositId;
        }
        $.epochs[_depositId].depositRequest[controller] += assets;

        // Shoudn't we move native token wrapping outside the ERC7540?
        if (msg.value != 0) {
            // if user sends eth and the underlying is wETH we will wrap it for him
            if (asset() == address($.wrappedNativeToken)) {
                //todo remove this security
                IWETH9($.wrappedNativeToken).deposit{value: msg.value}();
                IWETH9($.wrappedNativeToken).transfer(address($.pendingSilo), msg.value);
            } else {
                revert CantDepositNativeToken();
            }
        } else {
            IERC20(asset()).safeTransferFrom(owner, address($.pendingSilo), assets);
        }

        emit DepositRequest(controller, owner, _depositId, _msgSender(), assets);
        return _depositId;
    }

    /// @notice Returns the amount of assets that are pending to be deposited for a controller. For a specific request
    /// ID.
    /// @param requestId The request ID.
    /// @param controller The controller.
    /// @return assets The assets that are waiting to be settled.
    function pendingDepositRequest(uint256 requestId, address controller) public view returns (uint256 assets) {
        ERC7540Storage storage $ = _getERC7540Storage();

        if (requestId == 0) requestId = $.lastDepositRequestId[controller];
        if (requestId > $.lastDepositEpochIdSettled) {
            return $.epochs[uint40(requestId)].depositRequest[controller];
        }
    }

    /// @notice Returns the claimable deposit request for a controller for a specific request ID.
    /// @param requestId The request ID.
    /// @param controller The controller.
    /// @return assets The assets that can be claimed.
    function claimableDepositRequest(uint256 requestId, address controller) public view returns (uint256 assets) {
        ERC7540Storage storage $ = _getERC7540Storage();

        if (requestId == 0) requestId = $.lastDepositRequestId[controller];
        if (requestId <= $.lastDepositEpochIdSettled) {
            return $.epochs[uint40(requestId)].depositRequest[controller];
        }
    }

    // todo: replace with the implementation of claimableDepositRequest
    function maxDeposit(address controller) public view override(IERC4626, ERC4626Upgradeable) returns (uint256) {
        return claimableDepositRequest(0, controller);
    }

    /// @dev Unusable when paused. Protected by ERC20PausableUpgradeable's _update function.
    /// @notice Claim the assets from the vault after a request has been settled.
    /// @param assets The amount of assets requested to deposit.
    /// @param receiver The receiver of the shares.
    /// @return shares The corresponding shares.
    function deposit(
        uint256 assets,
        address receiver
    ) public virtual override(ERC4626Upgradeable, IERC4626) returns (uint256) {
        return _deposit(assets, receiver, _msgSender());
    }

    /// @dev Unusable when paused. Protected by ERC20PausableUpgradeable's _update function.
    /// @notice Claim the assets from the vault after a request has been settled.
    /// @param assets The assets to deposit.
    /// @param receiver The receiver of the shares.
    /// @param controller The controller, who owns the deposit request.
    /// @return shares The corresponding shares.
    function deposit(
        uint256 assets,
        address receiver,
        address controller
    ) external virtual onlyOperator(controller) returns (uint256) {
        return _deposit(assets, receiver, controller);
    }

    /// @notice Claim the assets from the vault after a request has been settled.
    /// @param assets The assets to deposit.
    /// @param receiver The receiver of the shares.
    /// @param controller The controller, who owns the deposit request.
    /// @return shares The corresponding shares.
    function _deposit(uint256 assets, address receiver, address controller) internal virtual returns (uint256 shares) {
        ERC7540Storage storage $ = _getERC7540Storage();

        uint40 requestId = $.lastDepositRequestId[controller];
        if (requestId > $.lastDepositEpochIdSettled) {
            revert RequestIdNotClaimable();
        }

        $.epochs[requestId].depositRequest[controller] -= assets;
        shares = convertToShares(assets, requestId);

        _update(address(this), receiver, shares);

        emit Deposit(controller, receiver, assets, shares);
    }

    /// @dev Unusable when paused. Protected by ERC20PausableUpgradeable's _update function.
    function mint(
        uint256 shares,
        address receiver
    ) public virtual override(ERC4626Upgradeable, IERC4626) returns (uint256) {
        return _mint(shares, receiver, _msgSender());
    }

    /// @dev Unusable when paused. Protected by ERC20PausableUpgradeable's _update function.
    /// @notice Claim shares from the vault after a request deposit.
    function mint(
        uint256 shares,
        address receiver,
        address controller
    ) external virtual onlyOperator(controller) returns (uint256) {
        return _mint(shares, receiver, controller);
    }

    /// @notice Mint shares from the vault.
    /// @param shares The shares to mint.
    /// @param receiver The receiver of the shares.
    /// @param controller The controller, who owns the mint request.
    /// @return assets The corresponding assets.
    function _mint(uint256 shares, address receiver, address controller) internal virtual returns (uint256 assets) {
        ERC7540Storage storage $ = _getERC7540Storage();

        uint40 requestId = $.lastDepositRequestId[controller];
        if (requestId > $.lastDepositEpochIdSettled) {
            revert RequestIdNotClaimable();
        }

        assets = _convertToAssets(shares, requestId, Math.Rounding.Floor);

        $.epochs[requestId].depositRequest[controller] -= assets;
        _update(address(this), receiver, shares);

        emit Deposit(controller, receiver, assets, shares);
    }

    /// @dev Unusable when paused. Protected by whenNotPaused.
    /// @notice Cancel a deposit request.
    /// @dev It can only be called in the same epoch.
    function cancelRequestDeposit() external whenNotPaused {
        ERC7540Storage storage $ = _getERC7540Storage();
        address msgSender = _msgSender();

        uint40 requestId = $.lastDepositRequestId[msgSender];
        if (requestId != $.depositEpochId) {
            revert RequestNotCancelable(requestId);
        }

        uint256 request = $.epochs[requestId].depositRequest[msgSender];
        if (request != 0) {
            $.epochs[requestId].depositRequest[msgSender] = 0;
            IERC20(asset()).safeTransferFrom(pendingSilo(), msgSender, request);
        }
    }

    // ## EIP7540 Redeem flow ##

    /// @dev Unusable when paused. Protected by ERC20PausableUpgradeable's _update function.
    /// @notice Request redemption of shares from the vault.
    /// @param shares The amount of shares to redeem.
    /// @param controller The controller is the address that will manage the request.
    /// @param owner The owner of the shares.
    /// @return The request ID. It is the current redeem epoch ID.
    function requestRedeem(uint256 shares, address controller, address owner) public virtual returns (uint256) {
        if (_msgSender() != owner && !isOperator(owner, _msgSender())) {
            _spendAllowance(owner, _msgSender(), shares);
        }

        uint256 claimable = claimableRedeemRequest(0, controller);
        if (claimable > 0) _redeem(claimable, controller, controller);

        ERC7540Storage storage $ = _getERC7540Storage();

        uint40 _redeemId = $.redeemEpochId;
        if ($.lastRedeemRequestId[controller] != _redeemId) {
            if (pendingRedeemRequest(0, controller) > 0) {
                revert OnlyOneRequestAllowed();
            }
            $.lastRedeemRequestId[controller] = _redeemId;
        }
        $.epochs[_redeemId].redeemRequest[controller] += shares;

        _update(owner, address($.pendingSilo), shares);

        emit RedeemRequest(controller, owner, _redeemId, _msgSender(), shares);
        return _redeemId;
    }

    /// @notice Returns the pending redeem request for a controller.
    /// @param requestId The request ID.
    /// @param controller The controller.
    /// @return shares The shares that are waiting to be settled.
    function pendingRedeemRequest(uint256 requestId, address controller) public view returns (uint256 shares) {
        ERC7540Storage storage $ = _getERC7540Storage();

        if (requestId == 0) {
            requestId = $.lastRedeemRequestId[controller];
        }
        if (requestId > $.lastRedeemEpochIdSettled) {
            return $.epochs[uint40(requestId)].redeemRequest[controller];
        }
    }

    /// @notice Returns the claimable redeem request for a controller for a specific request ID.
    /// @param requestId The request ID.
    /// @param controller The controller.
    /// @return shares The shares that can be redeemed.
    function claimableRedeemRequest(uint256 requestId, address controller) public view returns (uint256 shares) {
        ERC7540Storage storage $ = _getERC7540Storage();

        if (requestId == 0) requestId = $.lastRedeemRequestId[controller];

        if (requestId <= $.lastRedeemEpochIdSettled) {
            return $.epochs[uint40(requestId)].redeemRequest[controller];
        }
    }

    /// @notice Returns the maximum redeemable shares for a controller.
    /// @param controller The controller.
    /// @return The maximum redeemable shares.
    function maxRedeem(address controller) public view override(IERC4626, ERC4626Upgradeable) returns (uint256) {
        return claimableRedeemRequest(0, controller);
    }

    /// @notice Redeem shares from the vault.
    /// @param shares The shares to redeem.
    /// @param receiver The receiver of the assets.
    /// @param controller The controller, who owns the redeem request.
    /// @return assets The corresponding assets.

    function _redeem(
        uint256 shares,
        address receiver,
        address controller
    ) internal onlyOperator(controller) whenNotPaused returns (uint256 assets) {
        ERC7540Storage storage $ = _getERC7540Storage();

        uint40 requestId = $.lastRedeemRequestId[controller];
        if (requestId > $.lastRedeemEpochIdSettled) {
            revert RequestIdNotClaimable();
        }

        $.epochs[requestId].redeemRequest[controller] -= shares;
        assets = _convertToAssets(shares, requestId, Math.Rounding.Floor);
        IERC20(asset()).safeTransfer(receiver, assets);

        emit Withdraw(_msgSender(), receiver, controller, assets, shares);
    }

    /// @notice Withdraw assets from the vault.
    /// @param assets The assets to withdraw.
    /// @param receiver The receiver of the assets.
    /// @param controller The controller, who owns the request.
    /// @return shares The corresponding shares.
    function _withdraw(
        uint256 assets,
        address receiver,
        address controller
    ) internal onlyOperator(controller) whenNotPaused returns (uint256 shares) {
        ERC7540Storage storage $ = _getERC7540Storage();

        uint40 requestId = $.lastRedeemRequestId[controller];
        if (requestId > $.lastRedeemEpochIdSettled) {
            revert RequestIdNotClaimable();
        }

        shares = convertToShares(assets, requestId);
        $.epochs[requestId].redeemRequest[controller] -= shares;
        IERC20(asset()).safeTransfer(receiver, assets);

        emit Withdraw(_msgSender(), receiver, controller, assets, shares);
    }

    // ## Conversion functions ##
    /// @notice Converts assets to shares for a specific epoch.
    /// @param assets The assets to convert.
    /// @param requestId The request ID, which is equivalent to the epoch ID.
    /// @return The corresponding shares.
    function convertToShares(uint256 assets, uint256 requestId) public view returns (uint256) {
        return _convertToShares(assets, uint40(requestId), Math.Rounding.Floor);
    }

    /// @dev Converts assets to shares for a specific epoch.
    /// @param assets The assets to convert.
    /// @param requestId The request ID.
    /// @param rounding The rounding method.
    /// @return The corresponding shares.
    function _convertToShares(
        uint256 assets,
        uint40 requestId,
        Math.Rounding rounding
    ) internal view returns (uint256) {
        ERC7540Storage storage $ = _getERC7540Storage();

        uint256 _totalAssets = $.settles[$.epochs[requestId].settleId].totalAssets + 1;

        uint256 _totalSupply = $.settles[$.epochs[requestId].settleId].totalSupply + 10 ** _decimalsOffset();

        return assets.mulDiv(_totalSupply, _totalAssets, rounding);
    }

    /// @dev Converts shares to assets for a specific epoch.
    /// @param shares The shares to convert.
    /// @param requestId The request ID.
    function convertToAssets(uint256 shares, uint256 requestId) public view returns (uint256) {
        return _convertToAssets(shares, uint40(requestId), Math.Rounding.Floor);
    }

    /// @notice Convert shares to assets for a specific epoch/request.
    /// @param shares The shares to convert.
    /// @param requestId The request ID at which the conversion should be done.
    /// @param rounding The rounding method.
    /// @return The corresponding assets.
    function _convertToAssets(
        uint256 shares,
        uint40 requestId,
        Math.Rounding rounding
    ) internal view returns (uint256) {
        ERC7540Storage storage $ = _getERC7540Storage();

        uint256 _totalAssets = $.settles[$.epochs[requestId].settleId].totalAssets + 1;

        uint256 _totalSupply = $.settles[$.epochs[requestId].settleId].totalSupply + 10 ** _decimalsOffset();

        return shares.mulDiv(_totalAssets, _totalSupply, rounding);
    }

    /// @dev This function will deposit the pending assets of the pendingSilo.
    /// and save the deposit parameters in the settleData.
    /// @param assetsCustodian The address that will hold the assets.
    function _settleDeposit(address assetsCustodian) internal {
        address _asset = asset();
        address _pendingSilo = pendingSilo();

        uint256 pendingAssets = IERC20(_asset).balanceOf(_pendingSilo);
        if (pendingAssets == 0) return;

        uint256 shares = _convertToShares(pendingAssets, Math.Rounding.Floor);

        // Then save the deposit parameters
        ERC7540Storage storage $erc7540 = _getERC7540Storage();

        // cache
        uint256 _totalAssets = totalAssets();
        uint256 _totalSupply = totalSupply();
        uint40 depositSettleId = $erc7540.depositSettleId;
        uint40 lastDepositEpochIdSettled = $erc7540.depositEpochId - 2;

        SettleData storage settleData = $erc7540.settles[depositSettleId];

        settleData.totalAssets = _totalAssets;
        settleData.totalSupply = _totalSupply;

        _mint(address(this), shares);

        _totalAssets += pendingAssets;
        _totalSupply += shares;

        $erc7540.totalAssets = _totalAssets;
        $erc7540.depositSettleId = depositSettleId + 2;
        $erc7540.lastDepositEpochIdSettled = lastDepositEpochIdSettled;

        IERC20(_asset).safeTransferFrom(_pendingSilo, assetsCustodian, pendingAssets);

        emit SettleDeposit(
            lastDepositEpochIdSettled, depositSettleId, _totalAssets, _totalSupply, pendingAssets, shares
        );
    }

    /// @dev This function will redeem the pending shares of the pendingSilo.
    /// and save the redeem parameters in the settleData.
    /// @param assetsCustodian The address that holds the assets.
    function _settleRedeem(address assetsCustodian) internal {
        // address _safe = safe();
        address _asset = asset();
        address _pendingSilo = pendingSilo();

        uint256 pendingShares = balanceOf(_pendingSilo);
        uint256 assetsToWithdraw = _convertToAssets(pendingShares, Math.Rounding.Floor);

        uint256 assetsInTheSafe = IERC20(_asset).balanceOf(assetsCustodian);
        if (assetsToWithdraw == 0 || assetsToWithdraw > assetsInTheSafe) return;

        ERC7540Storage storage $erc7540 = _getERC7540Storage();

        // cache
        uint256 _totalAssets = totalAssets();
        uint256 _totalSupply = totalSupply();
        uint40 redeemSettleId = $erc7540.redeemSettleId;
        uint40 lastRedeemEpochIdSettled = $erc7540.redeemEpochId - 2;

        SettleData storage settleData = $erc7540.settles[redeemSettleId];

        settleData.totalAssets = _totalAssets;
        settleData.totalSupply = _totalSupply;

        _burn(_pendingSilo, pendingShares);

        _totalAssets -= assetsToWithdraw;
        _totalSupply -= pendingShares;

        $erc7540.totalAssets = _totalAssets;

        $erc7540.redeemSettleId = redeemSettleId + 2;
        $erc7540.lastRedeemEpochIdSettled = lastRedeemEpochIdSettled;

        IERC20(_asset).safeTransferFrom(assetsCustodian, address(this), assetsToWithdraw);

        emit SettleRedeem(
            lastRedeemEpochIdSettled, redeemSettleId, _totalAssets, _totalSupply, assetsToWithdraw, pendingShares
        );
    }

    function pendingSilo() public view returns (address) {
        return address(_getERC7540Storage().pendingSilo);
    }

    function epochSettleId(uint40 epochId) public view returns (uint40) {
        return _getERC7540Storage().epochs[epochId].settleId;
    }

    function lastRedeemRequestId(address controller) public view returns (uint40) {
        return _getERC7540Storage().lastRedeemRequestId[controller];
    }

    function lastDepositRequestId(address controller) public view returns (uint40) {
        return _getERC7540Storage().lastDepositRequestId[controller];
    }

    /// @dev Settles deposit requests by transferring assets from the pendingSilo to the safe
    /// and minting the corresponding shares to vault.
    /// The function is not implemented here and must be implemented.
    function settleDeposit() public virtual;

    /// @dev Settles redeem requests by transferring assets from the safe to the vault
    /// and burning the corresponding shares from the pending silo.
    /// The function is not implemented here and must be implemented.
    function settleRedeem() public virtual;
}<|MERGE_RESOLUTION|>--- conflicted
+++ resolved
@@ -36,23 +36,9 @@
 using SafeERC20 for IERC20;
 using Math for uint256;
 
-<<<<<<< HEAD
-=======
-struct EpochData {
-    uint40 settleId;
-    mapping(address => uint256) depositRequest;
-    mapping(address => uint256) redeemRequest;
-}
-
-struct SettleData {
-    uint256 totalSupply;
-    uint256 totalAssets;
-}
-
 /// @title ERC7540Upgradeable
 /// @dev An implementation of the ERC7540 standard. It defines the core data structures and functions necessary
 /// to do requests and process them.
->>>>>>> 577d4f62
 abstract contract ERC7540Upgradeable is
     IERC7540Redeem,
     IERC7540Deposit,
