// SPDX-License-Identifier: MIT
pragma solidity "0.8.26";

import {AboveMaxRate, CooldownNotOver} from "./Errors.sol";

import {Ownable2StepUpgradeable} from "@openzeppelin/contracts-upgradeable/access/Ownable2StepUpgradeable.sol";
import {Math} from "@openzeppelin/contracts/utils/math/Math.sol";
import {FeeRegistry} from "@src/protocol/FeeRegistry.sol";
import {ERC7540Upgradeable} from "@src/vault/ERC7540.sol";

uint256 constant ONE_YEAR = 365 days;
uint256 constant BPS_DIVIDER = 10_000; // 100 %

struct Rates {
    uint16 managementRate;
    uint16 performanceRate;
}

abstract contract FeeManager is Ownable2StepUpgradeable, ERC7540Upgradeable {
    using Math for uint256;

    uint16 public constant MAX_MANAGEMENT_RATE = 1000; // 10 %
    uint16 public constant MAX_PERFORMANCE_RATE = 5000; // 50 %
    uint16 public constant MAX_PROTOCOL_RATE = 3000; // 30 %

    /// @custom:storage-location erc7201:hopper.storage.FeeManager
    /// @param newRatesTimestamp the timestamp at which the new rates will be applied
    /// @param lastFeeTime the timestamp of the last fee calculation, it is used to compute management fees
    /// @param highWaterMark the highest price per share ever reached, performance fees are taken when the price per
    /// share is above this value
    /// @param cooldown the time to wait before applying new rates
    /// @param rates the current fee rates
    /// @param oldRates the previous fee rates, they are used during the cooldown period when new rates are set
    /// @param feeRegistry the fee registry contract, it is used to read the protocol rate
    struct FeeManagerStorage {
        FeeRegistry feeRegistry;
        uint256 newRatesTimestamp;
        uint256 lastFeeTime;
        uint256 highWaterMark;
        uint256 cooldown;
        Rates rates;
        Rates oldRates;
    }

    // keccak256(abi.encode(uint256(keccak256("hopper.storage.FeeManager")) - 1)) & ~bytes32(uint256(0xff));
    // solhint-disable-next-line const-name-snakecase
    bytes32 private constant feeManagerStorage = 0xa5292f7ccd85acc1b3080c01f5da9af7799f2c26826bd4d79081d6511780bd00;

    function _getFeeManagerStorage() internal pure returns (FeeManagerStorage storage $) {
        // solhint-disable-next-line no-inline-assembly
        assembly {
            $.slot := feeManagerStorage
        }
    }

    // solhint-disable-next-line func-name-mixedcase
    function __FeeManager_init(
        address _registry,
        uint16 _managementRate,
        uint16 _performanceRate,
        uint256 _decimals,
        uint256 _cooldown
    ) internal onlyInitializing {
        if (_managementRate > MAX_MANAGEMENT_RATE) {
            revert AboveMaxRate(MAX_MANAGEMENT_RATE);
        }
        if (_performanceRate > MAX_PERFORMANCE_RATE) {
            revert AboveMaxRate(MAX_PERFORMANCE_RATE);
        }

        FeeManagerStorage storage $ = _getFeeManagerStorage();

        $.newRatesTimestamp = block.timestamp;

        $.cooldown = _cooldown;

        $.feeRegistry = FeeRegistry(_registry);
        $.highWaterMark = 10 ** _decimals;

        $.rates.managementRate = _managementRate;
        $.rates.performanceRate = _performanceRate;

        $.lastFeeTime = block.timestamp;
    }

    function _takeFees(address feeReceiver, address protocolFeeReceiver) internal {
        FeeManagerStorage storage $ = _getFeeManagerStorage();

        if ($.lastFeeTime == block.timestamp) return; // this will happen when settleRedeem happens after settleDeposit

        (uint256 managerShares, uint256 protocolShares) = _calculateFees();

        if (managerShares > 0) {
            _mint(feeReceiver, managerShares);
            if (
                protocolShares > 0 // they can't be protocolShares without managerShares
            ) _mint(protocolFeeReceiver, protocolShares);
        }

        uint256 _pricePerShare = _convertToAssets(10 ** decimals(), Math.Rounding.Floor);

        // we update the high water mark only if the new value is greater than the current one
        uint256 _highWaterMark = $.highWaterMark;
        if (_pricePerShare > _highWaterMark) $.highWaterMark = _pricePerShare;

        $.lastFeeTime = block.timestamp;
    }

    /// @notice update the fee rates, the new rates will be applied after the cooldown period
    /// @param newRates the new fee rates
    function updateRates(Rates memory newRates) external onlyOwner {
        FeeManagerStorage storage $ = _getFeeManagerStorage();
        if (block.timestamp < $.newRatesTimestamp) {
            revert CooldownNotOver($.newRatesTimestamp - block.timestamp);
        }
        if (newRates.managementRate > MAX_MANAGEMENT_RATE) {
            revert AboveMaxRate(MAX_MANAGEMENT_RATE);
        }
        if (newRates.performanceRate > MAX_PERFORMANCE_RATE) {
            revert AboveMaxRate(MAX_PERFORMANCE_RATE);
        }

        $.newRatesTimestamp = block.timestamp + $.cooldown;
        $.oldRates = $.rates;
        $.rates = newRates;
    }

    /// @dev Since we have a cooldown period and to avoid a double call
    /// to update the feeRates, this function returns a different rate
    /// following the timestamp
    /// @notice the current fee rates
    function feeRates() public view returns (Rates memory) {
        FeeManagerStorage storage $ = _getFeeManagerStorage();

        if ($.newRatesTimestamp <= block.timestamp) return $.rates;
        return $.oldRates;
    }

    /// @notice the time of the last fee calculation
    function lastFeeTime() public view returns (uint256) {
        return _getFeeManagerStorage().lastFeeTime;
    }

    /// @notice value of the high water mark, the highest price per share ever reached
    function highWaterMark() public view returns (uint256) {
        return _getFeeManagerStorage().highWaterMark;
    }

    /// @dev Update the high water mark only if the new value is greater than the current one
    /// @dev The high water mark is the highest price per share ever reached
    /// @param _newHighWaterMark the new high water mark
    /// @return the new high water mark
    function _setHighWaterMark(uint256 _newHighWaterMark) internal returns (uint256) {
        FeeManagerStorage storage $ = _getFeeManagerStorage();

        uint256 _highWaterMark = $.highWaterMark;

        if (_newHighWaterMark > _highWaterMark) {
            $.highWaterMark = _newHighWaterMark;
            return _newHighWaterMark;
        }

        return _highWaterMark;
    }

    /// @dev Read the protocol rate from the fee registry
    /// @dev if the value is above the MAX_PROTOCOL_RATE, return the MAX_PROTOCOL_RATE
    function _protocolRate() internal view returns (uint256 protocolRate) {
        FeeManagerStorage storage $ = _getFeeManagerStorage();

        protocolRate = $.feeRegistry.protocolRate();
        if (protocolRate > MAX_PROTOCOL_RATE) return MAX_PROTOCOL_RATE;
        return protocolRate;
    }

    /// @dev Calculate and return the manager and protocol shares to be minted as fees
    /// @dev total fees are the sum of the management and performance fees
    /// @dev manager shares are the fees that go to the manager, it is the difference between the total fees and the
    /// protocol fees
    /// @dev protocol shares are the fees that go to the protocol
    function _calculateFees() internal view returns (uint256 managerShares, uint256 protocolShares) {
        FeeManagerStorage storage $ = _getFeeManagerStorage();

        Rates memory _rates = feeRates();

        /// Management fee computation ///

        uint256 timeElapsed = block.timestamp - $.lastFeeTime;
        uint256 _totalAssets = totalAssets();
        uint256 managementFees = _calculateManagementFee(_totalAssets, _rates.managementRate, timeElapsed);

        /// Performance fee computation ///

        uint256 _pricePerShare = _convertToAssets(10 ** decimals(), Math.Rounding.Floor);
        uint256 _totalSupply = totalSupply();
        uint256 performanceFees =
            _calculatePerformanceFee(_rates.performanceRate, _totalSupply, _pricePerShare, $.highWaterMark, decimals());

        /// Protocol fee computation & convertion to shares ///

        uint256 totalFees = managementFees + performanceFees;

<<<<<<< HEAD
        uint256 totalShares = totalFees.mulDiv(_totalSupply + 1, (_totalAssets - totalFees) + 1, Math.Rounding.Ceil);
=======
        // since we are minting shares without actually increasing the totalAssets,
        // we need to compensate the future dilution of price per share by virtually decreasing totalAssets
        // in our computation
        uint256 totalShares = totalFees.mulDiv(
            _totalSupply + 10 ** _decimalsOffset(), (totalAssets() - totalFees) + 1, Math.Rounding.Ceil
        );
>>>>>>> fadb2b4e

        protocolShares = totalShares.mulDiv(_protocolRate(), BPS_DIVIDER, Math.Rounding.Ceil);
        managerShares = totalShares - protocolShares;
    }

    /// @dev Calculate the management fee
    /// @param assets the total assets under management
    /// @param annualRate the management rate, expressed in BPS and corresponding to the annual
    /// @param timeElapsed the time elapsed since the last fee calculation in seconds
    function _calculateManagementFee(
        uint256 assets,
        uint256 annualRate,
        uint256 timeElapsed
    ) internal pure returns (uint256 managementFee) {
        uint256 annualFee = assets.mulDiv(annualRate, BPS_DIVIDER, Math.Rounding.Ceil);
        managementFee = annualFee.mulDiv(timeElapsed, ONE_YEAR, Math.Rounding.Ceil);
    }

    /// @dev Calculate the performance fee
    /// @dev The performance is calculated as the difference between the current price per share and the high water mark
    /// @dev The performance fee is calculated as the product of the performance and the performance rate
    function _calculatePerformanceFee(
        uint256 _rate,
        uint256 _totalSupply,
        uint256 _pricePerShare,
        uint256 _highWaterMark,
        uint256 _decimals
    ) internal pure returns (uint256 performanceFee) {
        if (_pricePerShare > _highWaterMark) {
            uint256 profitPerShare;
            unchecked {
                profitPerShare = _pricePerShare - _highWaterMark;
            }
            uint256 profit = profitPerShare.mulDiv(_totalSupply, 10 ** _decimals, Math.Rounding.Ceil);
            performanceFee = profit.mulDiv(_rate, BPS_DIVIDER, Math.Rounding.Ceil);
        }
    }
}<|MERGE_RESOLUTION|>--- conflicted
+++ resolved
@@ -200,16 +200,12 @@
 
         uint256 totalFees = managementFees + performanceFees;
 
-<<<<<<< HEAD
-        uint256 totalShares = totalFees.mulDiv(_totalSupply + 1, (_totalAssets - totalFees) + 1, Math.Rounding.Ceil);
-=======
         // since we are minting shares without actually increasing the totalAssets,
         // we need to compensate the future dilution of price per share by virtually decreasing totalAssets
         // in our computation
         uint256 totalShares = totalFees.mulDiv(
             _totalSupply + 10 ** _decimalsOffset(), (totalAssets() - totalFees) + 1, Math.Rounding.Ceil
         );
->>>>>>> fadb2b4e
 
         protocolShares = totalShares.mulDiv(_protocolRate(), BPS_DIVIDER, Math.Rounding.Ceil);
         managerShares = totalShares - protocolShares;
