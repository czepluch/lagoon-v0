--- conflicted
+++ resolved
@@ -20,15 +20,9 @@
 abstract contract FeeManager is Ownable2StepUpgradeable, ERC7540Upgradeable {
     using Math for uint256;
 
-<<<<<<< HEAD
-    uint256 public constant MAX_MANAGEMENT_RATE = 1000; // 10 %
-    uint256 public constant MAX_PERFORMANCE_RATE = 5000; // 50 %
-    uint256 public constant MAX_PROTOCOL_RATE = 3000; // 30 %
-=======
     uint16 public constant MAX_MANAGEMENT_RATE = 1000; // 10 %
     uint16 public constant MAX_PERFORMANCE_RATE = 5000; // 50 %
     uint16 public constant MAX_PROTOCOL_RATE = 3000; // 30 %
->>>>>>> 75e4eff1
 
     /// @custom:storage-location erc7201:hopper.storage.FeeManager
     /// @param newRatesTimestamp the timestamp at which the new rates will be applied
@@ -54,10 +48,7 @@
     bytes32 private constant feeManagerStorage = 0xa5292f7ccd85acc1b3080c01f5da9af7799f2c26826bd4d79081d6511780bd00;
 
     function _getFeeManagerStorage() internal pure returns (FeeManagerStorage storage $) {
-<<<<<<< HEAD
-=======
         // solhint-disable-next-line no-inline-assembly
->>>>>>> 75e4eff1
         assembly {
             $.slot := feeManagerStorage
         }
@@ -72,10 +63,10 @@
         uint256 _cooldown
     ) internal onlyInitializing {
         if (_managementRate > MAX_MANAGEMENT_RATE) {
-            revert AboveMaxRate(_managementRate, MAX_MANAGEMENT_RATE);
+            revert AboveMaxRate(MAX_MANAGEMENT_RATE);
         }
         if (_performanceRate > MAX_PERFORMANCE_RATE) {
-            revert AboveMaxRate(_performanceRate, MAX_PERFORMANCE_RATE);
+            revert AboveMaxRate(MAX_PERFORMANCE_RATE);
         }
 
         FeeManagerStorage storage $ = _getFeeManagerStorage();
@@ -97,18 +88,14 @@
     /// @param newRates the new fee rates
     function updateRates(Rates memory newRates) external onlyOwner {
         FeeManagerStorage storage $ = _getFeeManagerStorage();
-<<<<<<< HEAD
         if (block.timestamp < $.newRatesTimestamp) {
             revert CooldownNotOver($.newRatesTimestamp - block.timestamp);
         }
-=======
-        if (block.timestamp < $.newRatesTimestamp) revert CooldownNotOver();
->>>>>>> 75e4eff1
         if (newRates.managementRate > MAX_MANAGEMENT_RATE) {
-            revert AboveMaxRate(newRates.managementRate, MAX_MANAGEMENT_RATE);
+            revert AboveMaxRate(MAX_MANAGEMENT_RATE);
         }
         if (newRates.performanceRate > MAX_PERFORMANCE_RATE) {
-            revert AboveMaxRate(newRates.performanceRate, MAX_PERFORMANCE_RATE);
+            revert AboveMaxRate(MAX_PERFORMANCE_RATE);
         }
 
         $.newRatesTimestamp = block.timestamp + $.cooldown;
@@ -190,11 +177,7 @@
                 profitPerShare = _pricePerShare - _highWaterMark;
             }
             uint256 profit = profitPerShare.mulDiv(_totalSupply, 10 ** _decimals);
-<<<<<<< HEAD
             performanceFee = profit.mulDiv(_rate, BPS_DIVIDER);
-=======
-            performanceFee = profit.mulDiv(_rate, BPS);
->>>>>>> 75e4eff1
         }
     }
 
@@ -227,11 +210,7 @@
 
         uint256 totalShares = totalFees.mulDiv(_totalSupply + 1, (totalAssets() - totalFees) + 1, Math.Rounding.Ceil);
 
-<<<<<<< HEAD
         protocolShares = totalShares.mulDiv(_protocolRate(), BPS_DIVIDER, Math.Rounding.Ceil);
-=======
-        protocolShares = totalShares.mulDiv(_protocolRate(), BPS, Math.Rounding.Ceil);
->>>>>>> 75e4eff1
         managerShares = totalShares - protocolShares;
     }
 }