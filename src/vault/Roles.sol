--- conflicted
+++ resolved
@@ -76,19 +76,11 @@
         _;
     }
 
-<<<<<<< HEAD
-    /// @dev Modifier to check if the caller is the total assets manager.
-    modifier onlyNAVManager() {
-        address _navManager = _getRolesStorage().navManager;
-        if (_navManager != msg.sender) {
-            revert OnlyNAVManager(_navManager);
-=======
     /// @dev Modifier to check if the caller is the valuation manager.
     modifier onlyValuationManager() {
         address _valuationManager = _getRolesStorage().valuationManager;
-        if (_valuationManager != _msgSender()) {
+        if (_valuationManager != msg.sender) {
             revert OnlyValuationManager(_valuationManager);
->>>>>>> fbc1e5e8
         }
         _;
     }
