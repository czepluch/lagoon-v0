// SPDX-License-Identifier: MIT
pragma solidity "0.8.26";

import {CustomRateUpdated, ProtocolFeeReceiverUpdated, ProtocolRateUpdated} from "./Events.sol";
import {Ownable2StepUpgradeable} from "@openzeppelin/contracts-upgradeable/access/Ownable2StepUpgradeable.sol";

/// @title FeeRegistry
/// @notice The FeeRegistry contract manages protocol fee rates for various vaults.
/// It allows the contract owner (the protocol) to set a default protocol fee rate, define custom fee rates
/// for specific vaults, and manage the address that receives these protocol fees.
/// Protocol fees represents a fraction (which is the rate) of the fees taken by the asset manager of the vault
contract FeeRegistry is Ownable2StepUpgradeable {
    struct CustomRate {
        bool isActivated;
        uint16 rate;
    }

    /// @custom:storage-location erc7201:hopper.storage.FeeRegistry
    struct FeeRegistryStorage {
        uint16 protocolRate;
        address protocolFeeReceiver;
        mapping(address => CustomRate) customRate;
    }

    // keccak256(abi.encode(uint256(keccak256("hopper.storage.FeeRegistry")) - 1)) & ~bytes32(uint256(0xff));
    // solhint-disable-next-line const-name-snakecase
    bytes32 private constant feeRegistryStorage = 0xfae567c932a2d69f96a50330b7967af6689561bf72e1f4ad815fc97800b3f300;

    /// @notice Initializes the owner and protocol fee receiver.
    /// @param initialOwner The contract protocol address.
    /// @param _protocolFeeReceiver The protocol fee receiver.
    function initialize(address initialOwner, address _protocolFeeReceiver) public initializer {
        __Ownable_init(initialOwner);
        FeeRegistryStorage storage $ = _getFeeRegistryStorage();
        $.protocolFeeReceiver = _protocolFeeReceiver;
    }

    function _getFeeRegistryStorage() internal pure returns (FeeRegistryStorage storage $) {
        // solhint-disable-next-line no-inline-assembly
        assembly {
            $.slot := feeRegistryStorage
        }
    }

    /// @notice Updates the address of the protocol fee receiver.
    /// @param _protocolFeeReceiver The new protocol fee receiver address.
    function updateProtocolFeeReceiver(address _protocolFeeReceiver) external onlyOwner {
        emit ProtocolFeeReceiverUpdated(_getFeeRegistryStorage().protocolFeeReceiver, _protocolFeeReceiver);
        _getFeeRegistryStorage().protocolFeeReceiver = _protocolFeeReceiver;
    }

    /// @notice Sets the protocol fee rate.
    /// @param rate The new protocol fee rate.
<<<<<<< HEAD
    function updateProtocolRate(uint256 rate) external onlyOwner {
=======
    function setProtocolRate(uint16 rate) external onlyOwner {
>>>>>>> 5dfcf3fb
        FeeRegistryStorage storage $ = _getFeeRegistryStorage();
        emit ProtocolRateUpdated($.protocolRate, rate);
        $.protocolRate = rate;
    }

    /// @notice Sets a custom fee rate for a specific vault.
    /// @param vault The address of the vault.
    /// @param rate The custom fee rate for the vault.
<<<<<<< HEAD
    /// @param isActivated A boolean indicating whether the custom rate is activated.
    function updateCustomRate(address vault, uint16 rate, bool isActivated) external onlyOwner {
        _getFeeRegistryStorage().customRate[vault] = CustomRate({isActivated: isActivated, rate: rate});
        emit CustomRateUpdated(vault, rate, isActivated);
    }

    /// @notice Checks if a custom fee rate is activated for a specific vault.
=======
    function setCustomRate(address vault, uint16 rate, bool isActivated) external onlyOwner {
        _getFeeRegistryStorage().customRate[vault] = CustomRate({isActivated: isActivated, rate: rate});
    }

    /// @notice Checks if a custom fee rate is set for a specific vault.
>>>>>>> 5dfcf3fb
    /// @param vault The address of the vault.
    /// @return True if the vault has a custom fee rate, false otherwise.
    function isCustomRate(address vault) external view returns (bool) {
        return _getFeeRegistryStorage().customRate[vault].isActivated;
    }

    /// @notice Returns the address of the protocol fee receiver.
    /// @return The protocol fee receiver address.
    function protocolFeeReceiver() external view returns (address) {
        return _getFeeRegistryStorage().protocolFeeReceiver;
    }

    /// @notice Returns the protocol fee rate for a specific vault,
    /// representing the percentage of the fees taken by the asset manager.
    /// @param vault The address of the vault.
    /// @return rate The protocol fee rate for the vault.
    function protocolRate(address vault) external view returns (uint256 rate) {
        return _protocolRate(vault);
    }

    /// @return rate The protocol fee rate for the caller,
    /// representing the percentage of the fees taken by the asset manager.
    function protocolRate() external view returns (uint256 rate) {
        return _protocolRate(msg.sender);
    }

    /// @notice Calculates the protocol fee rate for a specific vault.
    /// @param vault The address of the vault.
    /// @return rate The protocol fee rate for the vault, considering custom rates.
    function _protocolRate(address vault) internal view returns (uint256 rate) {
        FeeRegistryStorage storage $ = _getFeeRegistryStorage();
        if ($.customRate[vault].isActivated) {
            return uint256($.customRate[vault].rate);
        }
        return $.protocolRate;
    }
}<|MERGE_RESOLUTION|>--- conflicted
+++ resolved
@@ -51,11 +51,7 @@
 
     /// @notice Sets the protocol fee rate.
     /// @param rate The new protocol fee rate.
-<<<<<<< HEAD
     function updateProtocolRate(uint256 rate) external onlyOwner {
-=======
-    function setProtocolRate(uint16 rate) external onlyOwner {
->>>>>>> 5dfcf3fb
         FeeRegistryStorage storage $ = _getFeeRegistryStorage();
         emit ProtocolRateUpdated($.protocolRate, rate);
         $.protocolRate = rate;
@@ -64,7 +60,6 @@
     /// @notice Sets a custom fee rate for a specific vault.
     /// @param vault The address of the vault.
     /// @param rate The custom fee rate for the vault.
-<<<<<<< HEAD
     /// @param isActivated A boolean indicating whether the custom rate is activated.
     function updateCustomRate(address vault, uint16 rate, bool isActivated) external onlyOwner {
         _getFeeRegistryStorage().customRate[vault] = CustomRate({isActivated: isActivated, rate: rate});
@@ -72,13 +67,6 @@
     }
 
     /// @notice Checks if a custom fee rate is activated for a specific vault.
-=======
-    function setCustomRate(address vault, uint16 rate, bool isActivated) external onlyOwner {
-        _getFeeRegistryStorage().customRate[vault] = CustomRate({isActivated: isActivated, rate: rate});
-    }
-
-    /// @notice Checks if a custom fee rate is set for a specific vault.
->>>>>>> 5dfcf3fb
     /// @param vault The address of the vault.
     /// @return True if the vault has a custom fee rate, false otherwise.
     function isCustomRate(address vault) external view returns (bool) {
