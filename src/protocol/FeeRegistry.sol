--- conflicted
+++ resolved
@@ -25,12 +25,9 @@
     // solhint-disable-next-line const-name-snakecase
     bytes32 private constant feeRegistryStorage = 0xfae567c932a2d69f96a50330b7967af6689561bf72e1f4ad815fc97800b3f300;
 
-<<<<<<< HEAD
-=======
     /// @notice Initializes the owner and protocol fee receiver.
     /// @param initialOwner The contract protocol address.
     /// @param _protocolFeeReceiver The protocol fee receiver.
->>>>>>> 75e4eff1
     function initialize(address initialOwner, address _protocolFeeReceiver) public initializer {
         __Ownable_init(initialOwner);
         FeeRegistryStorage storage $ = _getFeeRegistryStorage();
@@ -38,20 +35,14 @@
     }
 
     function _getFeeRegistryStorage() internal pure returns (FeeRegistryStorage storage $) {
-<<<<<<< HEAD
-=======
         // solhint-disable-next-line no-inline-assembly
->>>>>>> 75e4eff1
         assembly {
             $.slot := feeRegistryStorage
         }
     }
 
-<<<<<<< HEAD
-=======
     /// @notice Updates the address of the protocol fee receiver.
     /// @param _protocolFeeReceiver The new protocol fee receiver address.
->>>>>>> 75e4eff1
     function updateProtocolFeeReceiver(address _protocolFeeReceiver) external onlyOwner {
         _getFeeRegistryStorage().protocolFeeReceiver = _protocolFeeReceiver;
     }
