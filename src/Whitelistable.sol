--- conflicted
+++ resolved
@@ -1,14 +1,10 @@
 // SPDX-License-Identifier: MIT
 pragma solidity "0.8.25";
 
-<<<<<<< HEAD
 import {Roles} from "./Roles.sol";
-=======
-import {AccessControlEnumerableUpgradeable} from "@openzeppelin/contracts-upgradeable/access/extensions/AccessControlEnumerableUpgradeable.sol";
 import {MerkleProof} from "@openzeppelin/contracts/utils/cryptography/MerkleProof.sol";
 import {IWhitelistModule} from "./interfaces/IWhitelistModule.sol";
 import {Ownable} from "@openzeppelin/contracts/access/Ownable.sol";
->>>>>>> 1b71dedc
 
 // errors
 error NotWhitelisted(address account);
@@ -25,19 +21,10 @@
     bool isActivated;
 }
 
-bytes32 constant WHITELIST_MANAGER_ROLE = keccak256("WHITELIST_MANAGER_ROLE");
 bytes32 constant WHITELISTED = keccak256("WHITELISTED");
 
-<<<<<<< HEAD
+
 contract Whitelistable is Roles {
-    /// @custom:storage-location erc7201:hopper.storage.Whitelistable
-    struct WhitelistableStorage {
-        bool activated;
-    }
-=======
-contract Whitelistable is AccessControlEnumerableUpgradeable {
->>>>>>> 1b71dedc
-
     // keccak256(abi.encode(uint256(keccak256("hopper.storage.Whitelistable")) - 1)) & ~bytes32(uint256(0xff))
     // solhint-disable-next-line const-name-snakecase
     bytes32 private constant whitelistableStorage =
@@ -56,29 +43,20 @@
 
     function __Whitelistable_init(bool isActivated) internal onlyInitializing {
         WhitelistableStorage storage $ = _getWhitelistableStorage();
-<<<<<<< HEAD
-        $.activated = _activateWhitelist;
-        // __AccessControlEnumerable_init();
-=======
         $.isActivated = isActivated;
-        __AccessControlEnumerable_init();
->>>>>>> 1b71dedc
     }
 
     function getRoot() public view returns(bytes32) {
       return _getWhitelistableStorage().root;
     }
 
-<<<<<<< HEAD
-    function deactivateWhitelist() public onlyOwner {
-=======
+    
     function isWhitelistActivated() public view returns (bool) {
         return _getWhitelistableStorage().isActivated;
     }
 
     // @notice Deactivates the whitelist
-    function deactivateWhitelist() public onlyRole(WHITELIST_MANAGER_ROLE) {
->>>>>>> 1b71dedc
+    function deactivateWhitelist() public onlyOwner {
         WhitelistableStorage storage $ = _getWhitelistableStorage();
         $.isActivated = false;
     }
@@ -105,7 +83,7 @@
     }
 
     // @notice Updates the Merkle tree root hash
-    function setRoot(bytes32 root) external onlyRole(WHITELIST_MANAGER_ROLE) {
+    function setRoot(bytes32 root) external onlyWhitelistManager {
         WhitelistableStorage storage $ = _getWhitelistableStorage();
 
         $.root = root;
@@ -115,7 +93,7 @@
     // @notice Adds an account to the whitelist
     function addToWhitelist(
         address account
-    ) external onlyRole(WHITELIST_MANAGER_ROLE) {
+    ) external onlyWhitelistManager {
         WhitelistableStorage storage $ = _getWhitelistableStorage();
 
          require($.root == 0 /*, MerkleTreeMode() */);
@@ -127,7 +105,7 @@
     // @notice Adds multiple accounts to the whitelist
     function addToWhitelist(
         address[] memory accounts
-    ) external onlyRole(WHITELIST_MANAGER_ROLE) {
+    ) external onlyWhitelistManager {
         WhitelistableStorage storage $ = _getWhitelistableStorage();
 
         require($.root == 0 /*, MerkleTreeMode() */);
@@ -141,7 +119,7 @@
     // @notice Removes an account from the whitelist
     function revokeFromWhitelist(
         address account
-    ) external onlyRole(WHITELIST_MANAGER_ROLE) {
+    ) external onlyWhitelistManager {
         WhitelistableStorage storage $ = _getWhitelistableStorage();
 
         require($.root == 0 /*, MerkleTreeMode() */);
@@ -153,7 +131,7 @@
     // @notice Removes multiple accounts from the whitelist
     function revokeFromWhitelist(
         address[] memory accounts
-    ) external onlyRole(WHITELIST_MANAGER_ROLE) {
+    ) external onlyWhitelistManager {
         WhitelistableStorage storage $ = _getWhitelistableStorage();
 
         require($.root == 0 /*, MerkleTreeMode() */);
