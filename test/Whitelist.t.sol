// SPDX-License-Identifier: MIT
pragma solidity 0.8.25;

import "forge-std/Test.sol";
import {Vault} from "@src/Vault.sol";
import {SafeERC20, IERC20} from "@openzeppelin/contracts/token/ERC20/utils/SafeERC20.sol";
import {NotWhitelisted} from "@src/Whitelistable.sol";
import {BaseTest} from "./Base.sol";

contract TestWhitelist is BaseTest {
    function withWhitelistSetUp() public {
        whitelistInit.push(user5.addr);
        setUpVault(0, 0, 0);
        for (uint256 i; i < whitelistInit.length; i++) {
            assertTrue(vault.isWhitelisted(whitelistInit[i]));
        }
        dealAndApprove(user1.addr);
    }

    function withoutWhitelistSetUp() public {
        whitelistInit.push(user5.addr);
        enableWhitelist = false;
        setUpVault(0, 0, 0);
        for (uint256 i; i < whitelistInit.length; i++) {
            assertFalse(vault.isWhitelisted(whitelistInit[i]));
        }
        dealAndApprove(user1.addr);
    }

    function test_whitelistInitListMembersShouldBeWhitelisted() public {
        withWhitelistSetUp();
    }

    function test_requestDeposit_ShouldFailWhenControllerNotWhitelisted()
        public
    {
        withWhitelistSetUp();
        uint256 userBalance = assetBalance(user1.addr);
        vm.startPrank(user1.addr);
        vm.expectRevert(
            abi.encodeWithSelector(NotWhitelisted.selector, user1.addr)
        );
        vault.requestDeposit(userBalance, user1.addr, user1.addr);
    }

    function test_requestDeposit_ShouldFailWhenControllerNotWhitelistedandOperatorAndOwnerAre()
        public
    {
        withWhitelistSetUp();
        uint256 userBalance = assetBalance(user1.addr);
        whitelist(user1.addr);
        address controller = user2.addr;
        address operator = user1.addr;
        address owner = user1.addr;
        vm.startPrank(operator);
        vm.expectRevert(
            abi.encodeWithSelector(NotWhitelisted.selector, controller)
        );
        vault.requestDeposit(userBalance, controller, owner);
    }

    function test_requestDeposit_WhenControllerWhitelisted() public {
        withWhitelistSetUp();
        uint256 userBalance = assetBalance(user1.addr);
        whitelist(user2.addr);
        address controller = user2.addr;
        address operator = user1.addr;
        address owner = user1.addr;
        requestDeposit(userBalance, controller, operator, owner);
    }

    function test_deposit_ShouldFailWhenReceiverNotWhitelisted() public {
        withWhitelistSetUp();
        uint256 userBalance = assetBalance(user1.addr);
        whitelist(user1.addr);
        requestDeposit(userBalance, user1.addr);
        settle();
        address controller = user1.addr;
        address operator = user1.addr;
        address receiver = user2.addr;
        vm.expectRevert(
            abi.encodeWithSelector(NotWhitelisted.selector, receiver)
        );
        deposit(userBalance, controller, operator, receiver);
    }

<<<<<<< HEAD
    // function test_transfer_ShouldFailWhenReceiverNotWhitelisted() public {
    //     uint256 userBalance = assetBalance(user1.addr);
    //     whitelist(user1.addr);
    //     requestDeposit(userBalance, user1.addr);
    //     settle();
    //     deposit(userBalance, user1.addr);
    //     address receiver = user2.addr;
    //     vm.startPrank(user1.addr);
    //     vm.expectRevert(
    //         abi.encodeWithSelector(NotWhitelisted.selector, receiver)
    //     );
    //     vault.transfer(receiver, userBalance / 2);
    //     vm.stopPrank();
    // }
=======
    function test_transfer_ShouldFailWhenReceiverNotWhitelisted() public {
        withWhitelistSetUp();
        uint256 userBalance = assetBalance(user1.addr);
        whitelist(user1.addr);
        requestDeposit(userBalance, user1.addr);
        settle();
        deposit(userBalance, user1.addr);
        address receiver = user2.addr;
        vm.startPrank(user1.addr);
        vm.expectRevert(
            abi.encodeWithSelector(NotWhitelisted.selector, receiver)
        );
        vault.transfer(receiver, userBalance / 2);
        vm.stopPrank();
    }
>>>>>>> e2f21bb5

    function test_transfer_WhenReceiverNotWhitelistedAfterDeactivateOfWhitelisting()
        public
    {
        withWhitelistSetUp();
        uint256 userBalance = assetBalance(user1.addr);
        whitelist(user1.addr);
        requestDeposit(userBalance, user1.addr);
        settle();

        deposit(userBalance, user1.addr);
        address receiver = user2.addr;
        vm.prank(vault.adminRole());
        vault.deactivateWhitelist();
        vm.assertEq(vault.isWhitelistActivated(), false);
        uint256 shares = vault.balanceOf(user1.addr);
        vm.prank(user1.addr);
        vault.transfer(receiver, shares);
    }

    function test_transfer_ShouldWorkWhenReceiverWhitelisted() public {
        withWhitelistSetUp();
        uint256 userBalance = assetBalance(user1.addr);
        whitelist(user1.addr);
        requestDeposit(userBalance, user1.addr);
        settle();
        deposit(userBalance, user1.addr);
        uint256 shares = vault.balanceOf(user1.addr);
        address receiver = user2.addr;
        whitelist(user2.addr);
        vm.prank(user1.addr);
        vault.transfer(receiver, shares);
    }

    function test_whitelist() public {
        withWhitelistSetUp();
        whitelist(user1.addr);
        assertEq(vault.isWhitelisted(user1.addr, ""), true);
    }

    function test_whitelistList() public {
        withWhitelistSetUp();
        address[] memory users = new address[](2);
        users[0] = user1.addr;
        users[1] = user2.addr;
        whitelist(users);
        assertEq(vault.isWhitelisted(user1.addr, ""), true);
    }

    function test_unwhitelistList() public {
        withWhitelistSetUp();
        address[] memory users = new address[](2);
        users[0] = user1.addr;
        users[1] = user2.addr;
        whitelist(users);
        assertEq(vault.isWhitelisted(user1.addr, ""), true);
        unwhitelist(users[0]);
        assertEq(vault.isWhitelisted(user1.addr, ""), false);
        unwhitelist(users[1]);
        assertEq(vault.isWhitelisted(user2.addr, ""), false);
    }

    function test_noWhitelist() public {
        withoutWhitelistSetUp();
        requestDeposit(1, user1.addr);
    }
}<|MERGE_RESOLUTION|>--- conflicted
+++ resolved
@@ -12,7 +12,7 @@
         whitelistInit.push(user5.addr);
         setUpVault(0, 0, 0);
         for (uint256 i; i < whitelistInit.length; i++) {
-            assertTrue(vault.isWhitelisted(whitelistInit[i]));
+            assertTrue(vault.isWhitelisted(whitelistInit[i], ""));
         }
         dealAndApprove(user1.addr);
     }
@@ -22,7 +22,7 @@
         enableWhitelist = false;
         setUpVault(0, 0, 0);
         for (uint256 i; i < whitelistInit.length; i++) {
-            assertFalse(vault.isWhitelisted(whitelistInit[i]));
+            assertFalse(vault.isWhitelisted(whitelistInit[i], ""));
         }
         dealAndApprove(user1.addr);
     }
@@ -84,7 +84,6 @@
         deposit(userBalance, controller, operator, receiver);
     }
 
-<<<<<<< HEAD
     // function test_transfer_ShouldFailWhenReceiverNotWhitelisted() public {
     //     uint256 userBalance = assetBalance(user1.addr);
     //     whitelist(user1.addr);
@@ -99,23 +98,6 @@
     //     vault.transfer(receiver, userBalance / 2);
     //     vm.stopPrank();
     // }
-=======
-    function test_transfer_ShouldFailWhenReceiverNotWhitelisted() public {
-        withWhitelistSetUp();
-        uint256 userBalance = assetBalance(user1.addr);
-        whitelist(user1.addr);
-        requestDeposit(userBalance, user1.addr);
-        settle();
-        deposit(userBalance, user1.addr);
-        address receiver = user2.addr;
-        vm.startPrank(user1.addr);
-        vm.expectRevert(
-            abi.encodeWithSelector(NotWhitelisted.selector, receiver)
-        );
-        vault.transfer(receiver, userBalance / 2);
-        vm.stopPrank();
-    }
->>>>>>> e2f21bb5
 
     function test_transfer_WhenReceiverNotWhitelistedAfterDeactivateOfWhitelisting()
         public
