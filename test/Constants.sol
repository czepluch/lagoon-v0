//SPDX-License-Identifier: MIT
pragma solidity 0.8.25;

import {Test} from "forge-std/Test.sol";
import {ERC20} from "@openzeppelin/contracts/token/ERC20/ERC20.sol";
import {VaultHelper} from "./VaultHelper.sol";
import {Vault} from "@src/Vault.sol";
import {VmSafe} from "forge-std/Vm.sol";
import {Upgrades, Options} from "@openzeppelin-foundry-upgrades/Upgrades.sol";
import {UpgradeableBeacon} from "@openzeppelin/contracts/proxy/beacon/UpgradeableBeacon.sol";
import {BeaconProxy} from "@openzeppelin/contracts/proxy/beacon/BeaconProxy.sol";
import "forge-std/console.sol";
import {ERC20Permit} from "@openzeppelin/contracts/token/ERC20/extensions/ERC20Permit.sol";

abstract contract Constants is Test {
    // ERC20 tokens
    string network = vm.envString("NETWORK");
    ERC20Permit immutable USDC =
        ERC20Permit(vm.envAddress(string.concat("USDC_", network)));
    ERC20 immutable WETH =
        ERC20(vm.envAddress(string.concat("WETH_", network)));
    ERC20 immutable WBTC =
        ERC20(vm.envAddress(string.concat("WBTC_", network)));
    ERC20 immutable ETH = ERC20(vm.envAddress(string.concat("ETH_", network)));

    uint8 decimalsOffset = 0;

    //ERC20 whales
    address immutable USDC_WHALE =
        vm.envAddress(string.concat("USDC_WHALE", "_", network));

    string underlyingName = vm.envString("UNDERLYING_NAME");
    VaultHelper vault;
    string vaultName = "vault_";
    string vaultSymbol = "hop_vault_";

    //Underlying
    ERC20 immutable underlying =
        ERC20(vm.envAddress(string.concat(underlyingName, "_", network)));
    ERC20Permit immutable underlyingPermit;

    // Users
    VmSafe.Wallet user1 = vm.createWallet("user1");
    VmSafe.Wallet user2 = vm.createWallet("user2");
    VmSafe.Wallet user3 = vm.createWallet("user3");
    VmSafe.Wallet user4 = vm.createWallet("user4");
    VmSafe.Wallet user5 = vm.createWallet("user5");
    VmSafe.Wallet user6 = vm.createWallet("user6");
    VmSafe.Wallet user7 = vm.createWallet("user7");
    VmSafe.Wallet user8 = vm.createWallet("user8");
    VmSafe.Wallet user9 = vm.createWallet("user9");
    VmSafe.Wallet user10 = vm.createWallet("user10");
    VmSafe.Wallet owner = vm.createWallet("owner");
    VmSafe.Wallet[] users;

    // Wallet
    VmSafe.Wallet address0 =
        VmSafe.Wallet({
            addr: address(0),
            publicKeyX: 0,
            publicKeyY: 0,
            privateKey: 0
        });

    int256 immutable bipsDividerSigned = 10_000;

    constructor() {
        vaultName = string.concat(vaultName, underlyingName);
        vaultSymbol = string.concat(vaultSymbol, underlyingName);

        vm.label(address(USDC), "USDC");
        vm.label(address(WETH), "WETH");
        vm.label(address(ETH), "ETH");
        vm.label(address(WBTC), "WBTC");

        users.push(user1);
        users.push(user2);
        users.push(user3);
        users.push(user4);
        users.push(user5);
        users.push(user6);
        users.push(user7);
        users.push(user8);
        users.push(user9);
        users.push(user10);

        bool proxy = vm.envBool("PROXY");

        UpgradeableBeacon beacon;
        if (proxy) {
            beacon = _beaconDeploy("Vault.sol", owner.addr);
            vault = _proxyDeploy(beacon, underlying, vaultName, vaultSymbol);
        } else {
            vm.startPrank(owner.addr);
            vault = new VaultHelper(false);
            vault.initialize(
                underlying,
                vaultName,
                vaultSymbol,
                address(this),
                address(this),
                address(this),
<<<<<<< HEAD
                0,
                0,
                0
=======
                1 days
>>>>>>> 8246ce5f
            );
            vm.stopPrank();
        }
        vm.label(address(vault), vaultName);
        vm.label(vault.pendingSilo(), "vault.pendingSilo");
        vm.label(vault.claimableSilo(), "vault.claimableSilo");
    }

    function _beaconDeploy(
        string memory contractName,
        address _owner
    ) internal returns (UpgradeableBeacon) {
        Options memory deploy;
        deploy.constructorData = abi.encode(true);
        return UpgradeableBeacon(Upgrades.deployBeacon(contractName, _owner));
    }

    function _proxyDeploy(
        UpgradeableBeacon beacon,
        ERC20 _underlying,
        string memory _vaultName,
        string memory _vaultSymbol
    ) internal returns (VaultHelper) {
        BeaconProxy proxy = BeaconProxy(
            payable(
                Upgrades.deployBeaconProxy(
                    address(beacon),
                    abi.encodeCall(
                        Vault.initialize,
                        (
                            _underlying,
                            _vaultName,
                            _vaultSymbol,
                            address(this),
                            address(this),
                            address(this),
<<<<<<< HEAD
                            0,
                            0,
                            0
=======
                            1 days
>>>>>>> 8246ce5f
                        )
                    )
                )
            )
        );

        return VaultHelper(address(proxy));
    }
}<|MERGE_RESOLUTION|>--- conflicted
+++ resolved
@@ -100,13 +100,10 @@
                 address(this),
                 address(this),
                 address(this),
-<<<<<<< HEAD
                 0,
                 0,
-                0
-=======
+                0,
                 1 days
->>>>>>> 8246ce5f
             );
             vm.stopPrank();
         }
@@ -143,13 +140,10 @@
                             address(this),
                             address(this),
                             address(this),
-<<<<<<< HEAD
                             0,
                             0,
-                            0
-=======
+                            0,
                             1 days
->>>>>>> 8246ce5f
                         )
                     )
                 )
