--- conflicted
+++ resolved
@@ -131,11 +131,7 @@
         return VaultHelper(address(proxy));
     }
 
-<<<<<<< HEAD
-    function setUpVault(uint256 _protocolRate, uint256 _managementRate, uint256 _performanceRate) internal {
-=======
     function setUpVault(uint16 _protocolRate, uint16 _managementRate, uint16 _performanceRate) internal {
->>>>>>> 75e4eff1
         bool proxy = vm.envBool("PROXY");
 
         feeRegistry = new FeeRegistry();
