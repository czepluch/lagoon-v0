//SPDX-License-Identifier: MIT
pragma solidity 0.8.25;

import {Test} from "forge-std/Test.sol";
import {ERC20} from "@openzeppelin/contracts/token/ERC20/ERC20.sol";
import {VaultHelper} from "./VaultHelper.sol";
import {Vault} from "@src/Vault.sol";
import {FeeRegistry} from "@src/FeeRegistry.sol";
import {FeeModule} from "@src/FeeModule.sol";
import {VmSafe} from "forge-std/Vm.sol";
import {Upgrades, Options} from "@openzeppelin-foundry-upgrades/Upgrades.sol";
import {UpgradeableBeacon} from "@openzeppelin/contracts/proxy/beacon/UpgradeableBeacon.sol";
import {BeaconProxy} from "@openzeppelin/contracts/proxy/beacon/BeaconProxy.sol";
import "forge-std/console.sol";
import {ERC20Permit} from "@openzeppelin/contracts/token/ERC20/extensions/ERC20Permit.sol";

abstract contract Constants is Test {
    // ERC20 tokens
    string network = vm.envString("NETWORK");
    ERC20Permit immutable USDC =
        ERC20Permit(vm.envAddress(string.concat("USDC_", network)));
    ERC20 immutable WETH =
        ERC20(vm.envAddress(string.concat("WETH_", network)));
    ERC20 immutable WBTC =
        ERC20(vm.envAddress(string.concat("WBTC_", network)));
    ERC20 immutable ETH = ERC20(vm.envAddress(string.concat("ETH_", network)));

    uint8 decimalsOffset = 0;

    //ERC20 whales
    address immutable USDC_WHALE =
        vm.envAddress(string.concat("USDC_WHALE", "_", network));

    string underlyingName = vm.envString("UNDERLYING_NAME");
    VaultHelper vault;
    FeeRegistry feeRegistry;
    FeeModule feeModule;
    string vaultName = "vault_";
    string vaultSymbol = "hop_vault_";

    //Underlying
    ERC20 immutable underlying =
        ERC20(vm.envAddress(string.concat(underlyingName, "_", network)));
    ERC20Permit immutable underlyingPermit;

    // Users
    VmSafe.Wallet user1 = vm.createWallet("user1");
    VmSafe.Wallet user2 = vm.createWallet("user2");
    VmSafe.Wallet user3 = vm.createWallet("user3");
    VmSafe.Wallet user4 = vm.createWallet("user4");
    VmSafe.Wallet user5 = vm.createWallet("user5");
    VmSafe.Wallet user6 = vm.createWallet("user6");
    VmSafe.Wallet user7 = vm.createWallet("user7");
    VmSafe.Wallet user8 = vm.createWallet("user8");
    VmSafe.Wallet user9 = vm.createWallet("user9");
    VmSafe.Wallet user10 = vm.createWallet("user10");
    VmSafe.Wallet owner = vm.createWallet("owner");
    VmSafe.Wallet assetManager = vm.createWallet("assetManager");
    VmSafe.Wallet valorizator = vm.createWallet("valorizator");
    VmSafe.Wallet admin = vm.createWallet("admin");
    VmSafe.Wallet feeReceiver = vm.createWallet("feeReceiver");
    VmSafe.Wallet dao = vm.createWallet("dao");

    VmSafe.Wallet[] users;

    address[] whitelistInit = new address[](0);
    bool enableWhitelist = true;

    // Wallet
    VmSafe.Wallet address0 =
        VmSafe.Wallet({
            addr: address(0),
            publicKeyX: 0,
            publicKeyY: 0,
            privateKey: 0
        });

    int256 immutable bipsDividerSigned = 10_000;

    constructor() {
        vaultName = string.concat(vaultName, underlyingName);
        vaultSymbol = string.concat(vaultSymbol, underlyingName);

        vm.label(address(USDC), "USDC");
        vm.label(address(WETH), "WETH");
        vm.label(address(ETH), "ETH");
        vm.label(address(WBTC), "WBTC");

        users.push(user1);
        users.push(user2);
        users.push(user3);
        users.push(user4);
        users.push(user5);
        users.push(user6);
        users.push(user7);
        users.push(user8);
        users.push(user9);
        users.push(user10);
    }

    function _beaconDeploy(
        string memory contractName,
        address _owner
    ) internal returns (UpgradeableBeacon) {
        Options memory deploy;
        deploy.constructorData = abi.encode(true);
        return UpgradeableBeacon(Upgrades.deployBeacon(contractName, _owner));
    }

    function _proxyDeploy(
        UpgradeableBeacon beacon,
        ERC20 _underlying,
        string memory _vaultName,
        string memory _vaultSymbol,
        uint256 _managementRate,
        uint256 _performanceRate,
        bool enableWhitelist,
        address[] memory whitelist
    ) internal returns (VaultHelper) {
<<<<<<< HEAD
=======
        address[] memory whitelist = new address[](0);

>>>>>>> e2f21bb5
        Vault.InitStruct memory v = Vault.InitStruct({
            underlying: _underlying,
            name: _vaultName,
            symbol: _vaultSymbol,
            dao: dao.addr,
            assetManager: assetManager.addr,
            valorization: valorizator.addr,
            admin: admin.addr,
            feeReceiver: feeReceiver.addr,
            feeModule: address(feeModule),
            feeRegistry: address(feeRegistry),
            managementRate: _managementRate,
            performanceRate: _performanceRate,
            cooldown: 1 days,
            enableWhitelist: enableWhitelist,
            whitelist: whitelist
        });

        BeaconProxy proxy = BeaconProxy(
            payable(
                Upgrades.deployBeaconProxy(
                    address(beacon),
                    abi.encodeCall(Vault.initialize, v)
                )
            )
        );

        return VaultHelper(address(proxy));
    }

    function setUpVault(
        uint256 _protocolRate,
        uint256 _managementRate,
        uint256 _performanceRate
    ) internal {
        bool proxy = vm.envBool("PROXY");

        feeRegistry = new FeeRegistry();
        feeRegistry.initialize(dao.addr);

        feeModule = new FeeModule();
        bool enableWhitelist = true;
        address[] memory whitelist = new address[](0);

        vm.prank(dao.addr);
        feeRegistry.setProtocolRate(_protocolRate);

        UpgradeableBeacon beacon;
        if (proxy) {
            beacon = _beaconDeploy("Vault.sol", owner.addr);
            vault = _proxyDeploy(
                beacon,
                underlying,
                vaultName,
                vaultSymbol,
                _managementRate,
                _performanceRate,
                enableWhitelist,
                whitelist
            );
        } else {
            vm.startPrank(owner.addr);

            vault = new VaultHelper(false);

            Vault.InitStruct memory v = Vault.InitStruct({
                underlying: underlying,
                name: vaultName,
                symbol: vaultSymbol,
                dao: dao.addr,
                assetManager: assetManager.addr,
                valorization: valorizator.addr,
                admin: admin.addr,
                feeReceiver: feeReceiver.addr,
                feeModule: address(feeModule),
                feeRegistry: address(feeRegistry),
                managementRate: _managementRate,
                performanceRate: _performanceRate,
                cooldown: 1 days,
                enableWhitelist: enableWhitelist,
                whitelist: whitelistInit
            });
            vault.initialize(v);
            vm.stopPrank();
        }

        vm.label(address(vault), vaultName);
        vm.label(vault.pendingSilo(), "vault.pendingSilo");
        // vm.label(vault.claimableSilo(), "vault.claimableSilo");
    }
}<|MERGE_RESOLUTION|>--- conflicted
+++ resolved
@@ -114,14 +114,8 @@
         string memory _vaultSymbol,
         uint256 _managementRate,
         uint256 _performanceRate,
-        bool enableWhitelist,
         address[] memory whitelist
     ) internal returns (VaultHelper) {
-<<<<<<< HEAD
-=======
-        address[] memory whitelist = new address[](0);
-
->>>>>>> e2f21bb5
         Vault.InitStruct memory v = Vault.InitStruct({
             underlying: _underlying,
             name: _vaultName,
@@ -163,7 +157,6 @@
         feeRegistry.initialize(dao.addr);
 
         feeModule = new FeeModule();
-        bool enableWhitelist = true;
         address[] memory whitelist = new address[](0);
 
         vm.prank(dao.addr);
@@ -179,7 +172,6 @@
                 vaultSymbol,
                 _managementRate,
                 _performanceRate,
-                enableWhitelist,
                 whitelist
             );
         } else {
