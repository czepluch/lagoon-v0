//SPDX-License-Identifier: MIT
pragma solidity 0.8.25;

import {Test} from "forge-std/Test.sol";
import {ERC20} from "@openzeppelin/contracts/token/ERC20/ERC20.sol";
import {VaultHelper} from "./VaultHelper.sol";
import {Vault, RoleSchema} from "@src/Vault.sol";
import {FeeSchema} from "@src/FeeManager.sol";
import {VmSafe} from "forge-std/Vm.sol";
import {Upgrades, Options} from "@openzeppelin-foundry-upgrades/Upgrades.sol";
import {UpgradeableBeacon} from "@openzeppelin/contracts/proxy/beacon/UpgradeableBeacon.sol";
import {BeaconProxy} from "@openzeppelin/contracts/proxy/beacon/BeaconProxy.sol";
import "forge-std/console.sol";
import {ERC20Permit} from "@openzeppelin/contracts/token/ERC20/extensions/ERC20Permit.sol";

abstract contract Constants is Test {
    // ERC20 tokens
    string network = vm.envString("NETWORK");
    ERC20Permit immutable USDC =
        ERC20Permit(vm.envAddress(string.concat("USDC_", network)));
    ERC20 immutable WETH =
        ERC20(vm.envAddress(string.concat("WETH_", network)));
    ERC20 immutable WBTC =
        ERC20(vm.envAddress(string.concat("WBTC_", network)));
    ERC20 immutable ETH = ERC20(vm.envAddress(string.concat("ETH_", network)));

    uint8 decimalsOffset = 0;

    //ERC20 whales
    address immutable USDC_WHALE =
        vm.envAddress(string.concat("USDC_WHALE", "_", network));

    string underlyingName = vm.envString("UNDERLYING_NAME");
    VaultHelper vault;
    string vaultName = "vault_";
    string vaultSymbol = "hop_vault_";

    //Underlying
    ERC20 immutable underlying =
        ERC20(vm.envAddress(string.concat(underlyingName, "_", network)));
    ERC20Permit immutable underlyingPermit;

    // Users
    VmSafe.Wallet user1 = vm.createWallet("user1");
    VmSafe.Wallet user2 = vm.createWallet("user2");
    VmSafe.Wallet user3 = vm.createWallet("user3");
    VmSafe.Wallet user4 = vm.createWallet("user4");
    VmSafe.Wallet user5 = vm.createWallet("user5");
    VmSafe.Wallet user6 = vm.createWallet("user6");
    VmSafe.Wallet user7 = vm.createWallet("user7");
    VmSafe.Wallet user8 = vm.createWallet("user8");
    VmSafe.Wallet user9 = vm.createWallet("user9");
    VmSafe.Wallet user10 = vm.createWallet("user10");
    VmSafe.Wallet owner = vm.createWallet("owner");
    VmSafe.Wallet assetManager = vm.createWallet("assetManager");
    VmSafe.Wallet valorizator = vm.createWallet("valorizator");
    VmSafe.Wallet admin = vm.createWallet("admin");
    VmSafe.Wallet dao = vm.createWallet("dao");

    VmSafe.Wallet[] users;

    // Wallet
    VmSafe.Wallet address0 =
        VmSafe.Wallet({
            addr: address(0),
            publicKeyX: 0,
            publicKeyY: 0,
            privateKey: 0
        });

    int256 immutable bipsDividerSigned = 10_000;

    constructor() {
        vaultName = string.concat(vaultName, underlyingName);
        vaultSymbol = string.concat(vaultSymbol, underlyingName);

        vm.label(address(USDC), "USDC");
        vm.label(address(WETH), "WETH");
        vm.label(address(ETH), "ETH");
        vm.label(address(WBTC), "WBTC");

        users.push(user1);
        users.push(user2);
        users.push(user3);
        users.push(user4);
        users.push(user5);
        users.push(user6);
        users.push(user7);
        users.push(user8);
        users.push(user9);
        users.push(user10);

        bool proxy = vm.envBool("PROXY");

        UpgradeableBeacon beacon;
        if (proxy) {
            beacon = _beaconDeploy("Vault.sol", owner.addr);
            vault = _proxyDeploy(beacon, underlying, vaultName, vaultSymbol);
        } else {
            FeeSchema memory _feeSchema = FeeSchema({
                managementFee: 0,
                performanceFee: 0,
                protocolFee: 0
            });
            RoleSchema memory _roleSchema = RoleSchema({
                assetManager: assetManager.addr,
                valorization: valorizator.addr,
                admin: admin.addr,
                dao: dao.addr
            });
            vm.startPrank(owner.addr);
            bool enableWhitelist = false;

            vault = new VaultHelper(false);
            Vault.InitStruct memory v = Vault.InitStruct(
                underlying,
                vaultName,
                vaultSymbol,
<<<<<<< HEAD
                _roleSchema,
                _feeSchema,
                1 days
=======
                address(this),
                address(this),
                address(this),
                0,
                0,
                0,
                1 days,
                enableWhitelist
>>>>>>> b587e300
            );
            vault.initialize(v);
            vm.stopPrank();
        }
        vm.label(address(vault), vaultName);
        vm.label(vault.pendingSilo(), "vault.pendingSilo");
        vm.label(vault.claimableSilo(), "vault.claimableSilo");
    }

    function _beaconDeploy(
        string memory contractName,
        address _owner
    ) internal returns (UpgradeableBeacon) {
        Options memory deploy;
        deploy.constructorData = abi.encode(true);
        return UpgradeableBeacon(Upgrades.deployBeacon(contractName, _owner));
    }

    function _proxyDeploy(
        UpgradeableBeacon beacon,
        ERC20 _underlying,
        string memory _vaultName,
        string memory _vaultSymbol
    ) internal returns (VaultHelper) {
<<<<<<< HEAD
        FeeSchema memory _feeSchema = FeeSchema({
            managementFee: 0,
            performanceFee: 0,
            protocolFee: 0
        });
        RoleSchema memory _roleSchema = RoleSchema({
            assetManager: assetManager.addr,
            valorization: valorizator.addr,
            admin: admin.addr,
            dao: dao.addr
        });
=======
        bool enableWhitelist = false;
        Vault.InitStruct memory v = Vault.InitStruct(
            _underlying,
            _vaultName,
            _vaultSymbol,
            address(this),
            address(this),
            address(this),
            0,
            0,
            0,
            1 days,
            enableWhitelist
        );

>>>>>>> b587e300
        BeaconProxy proxy = BeaconProxy(
            payable(
                Upgrades.deployBeaconProxy(
                    address(beacon),
<<<<<<< HEAD
                    abi.encodeCall(
                        Vault.initialize,
                        (
                            _underlying,
                            _vaultName,
                            _vaultSymbol,
                            _roleSchema,
                            _feeSchema,
                            1 days
                        )
                    )
=======
                    abi.encodeCall(Vault.initialize, v)
>>>>>>> b587e300
                )
            )
        );

        return VaultHelper(address(proxy));
    }
}<|MERGE_RESOLUTION|>--- conflicted
+++ resolved
@@ -4,8 +4,7 @@
 import {Test} from "forge-std/Test.sol";
 import {ERC20} from "@openzeppelin/contracts/token/ERC20/ERC20.sol";
 import {VaultHelper} from "./VaultHelper.sol";
-import {Vault, RoleSchema} from "@src/Vault.sol";
-import {FeeSchema} from "@src/FeeManager.sol";
+import {Vault} from "@src/Vault.sol";
 import {VmSafe} from "forge-std/Vm.sol";
 import {Upgrades, Options} from "@openzeppelin-foundry-upgrades/Upgrades.sol";
 import {UpgradeableBeacon} from "@openzeppelin/contracts/proxy/beacon/UpgradeableBeacon.sol";
@@ -97,17 +96,6 @@
             beacon = _beaconDeploy("Vault.sol", owner.addr);
             vault = _proxyDeploy(beacon, underlying, vaultName, vaultSymbol);
         } else {
-            FeeSchema memory _feeSchema = FeeSchema({
-                managementFee: 0,
-                performanceFee: 0,
-                protocolFee: 0
-            });
-            RoleSchema memory _roleSchema = RoleSchema({
-                assetManager: assetManager.addr,
-                valorization: valorizator.addr,
-                admin: admin.addr,
-                dao: dao.addr
-            });
             vm.startPrank(owner.addr);
             bool enableWhitelist = false;
 
@@ -116,20 +104,15 @@
                 underlying,
                 vaultName,
                 vaultSymbol,
-<<<<<<< HEAD
-                _roleSchema,
-                _feeSchema,
-                1 days
-=======
-                address(this),
-                address(this),
-                address(this),
+                dao.addr,
+                assetManager.addr,
+                valorizator.addr,
+                admin.addr,
                 0,
                 0,
                 0,
                 1 days,
                 enableWhitelist
->>>>>>> b587e300
             );
             vault.initialize(v);
             vm.stopPrank();
@@ -154,27 +137,15 @@
         string memory _vaultName,
         string memory _vaultSymbol
     ) internal returns (VaultHelper) {
-<<<<<<< HEAD
-        FeeSchema memory _feeSchema = FeeSchema({
-            managementFee: 0,
-            performanceFee: 0,
-            protocolFee: 0
-        });
-        RoleSchema memory _roleSchema = RoleSchema({
-            assetManager: assetManager.addr,
-            valorization: valorizator.addr,
-            admin: admin.addr,
-            dao: dao.addr
-        });
-=======
         bool enableWhitelist = false;
         Vault.InitStruct memory v = Vault.InitStruct(
-            _underlying,
-            _vaultName,
-            _vaultSymbol,
-            address(this),
-            address(this),
-            address(this),
+            underlying,
+            vaultName,
+            vaultSymbol,
+            dao.addr,
+            assetManager.addr,
+            valorizator.addr,
+            admin.addr,
             0,
             0,
             0,
@@ -182,26 +153,11 @@
             enableWhitelist
         );
 
->>>>>>> b587e300
         BeaconProxy proxy = BeaconProxy(
             payable(
                 Upgrades.deployBeaconProxy(
                     address(beacon),
-<<<<<<< HEAD
-                    abi.encodeCall(
-                        Vault.initialize,
-                        (
-                            _underlying,
-                            _vaultName,
-                            _vaultSymbol,
-                            _roleSchema,
-                            _feeSchema,
-                            1 days
-                        )
-                    )
-=======
                     abi.encodeCall(Vault.initialize, v)
->>>>>>> b587e300
                 )
             )
         );
