--- conflicted
+++ resolved
@@ -13,15 +13,9 @@
 import "forge-std/Test.sol";
 
 contract testRateUpdates is BaseTest {
-<<<<<<< HEAD
-    uint256 public constant MAX_MANAGEMENT_RATE = 1000; // 10 %
-    uint256 public constant MAX_PERFORMANCE_RATE = 5000; // 50 %
-    uint256 public constant MAX_PROTOCOL_RATE = 3000; // 30 %
-=======
     uint16 public constant MAX_MANAGEMENT_RATE = 1000; // 10 %
     uint16 public constant MAX_PERFORMANCE_RATE = 5000; // 50 %
     uint16 public constant MAX_PROTOCOL_RATE = 3000; // 30 %
->>>>>>> 75e4eff1
 
     function test_ratesShouldMatchValuesAtInit() public {
         uint16 protocolRate = 100;
@@ -62,13 +56,13 @@
             enableWhitelist: enableWhitelist,
             whitelist: whitelistInit
         });
-        vm.expectRevert(abi.encodeWithSelector(AboveMaxRate.selector, managementRate, MAX_MANAGEMENT_RATE));
+        vm.expectRevert(abi.encodeWithSelector(AboveMaxRate.selector, MAX_MANAGEMENT_RATE));
 
         vault.initialize(v);
 
         v.managementRate = MAX_MANAGEMENT_RATE;
 
-        vm.expectRevert(abi.encodeWithSelector(AboveMaxRate.selector, performanceRate, MAX_PERFORMANCE_RATE));
+        vm.expectRevert(abi.encodeWithSelector(AboveMaxRate.selector, MAX_PERFORMANCE_RATE));
 
         vault.initialize(v);
         v.performanceRate = MAX_PERFORMANCE_RATE;
@@ -82,14 +76,14 @@
 
         Rates memory newRates = Rates({managementRate: MAX_MANAGEMENT_RATE + 1, performanceRate: 0});
         vm.startPrank(vault.owner());
-        vm.expectRevert(abi.encodeWithSelector(AboveMaxRate.selector, MAX_MANAGEMENT_RATE + 1, MAX_MANAGEMENT_RATE));
+        vm.expectRevert(abi.encodeWithSelector(AboveMaxRate.selector, MAX_MANAGEMENT_RATE));
         vault.updateRates(newRates);
 
         newRates.managementRate = 0;
         newRates.performanceRate = MAX_PERFORMANCE_RATE + 1;
 
         vm.startPrank(vault.owner());
-        vm.expectRevert(abi.encodeWithSelector(AboveMaxRate.selector, MAX_PERFORMANCE_RATE + 1, MAX_PERFORMANCE_RATE));
+        vm.expectRevert(abi.encodeWithSelector(AboveMaxRate.selector, MAX_PERFORMANCE_RATE));
         vault.updateRates(newRates);
     }
 
