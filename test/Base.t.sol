--- conflicted
+++ resolved
@@ -75,9 +75,6 @@
 
     function updateTotalAssets(uint256 newTotalAssets) internal {
         vm.prank(vault.vaultValorizationRole());
-<<<<<<< HEAD
-        vault.settle(newTotalAssets);
-=======
         vault.updateTotalAssets(newTotalAssets);
     }
 
@@ -90,7 +87,6 @@
         updateTotalAssets(newTotalAssets);
         vm.warp(block.timestamp + 1 days);
         settle();
->>>>>>> 8246ce5f
     }
 
     function unwind() internal {
