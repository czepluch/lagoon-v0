// SPDX-License-Identifier: MIT
pragma solidity "0.8.26";

import "../src/vault/ERC7540.sol";
import "../src/vault/Vault.sol";

contract VaultHelper is Vault {
    /// @custom:oz-upgrades-unsafe-allow constructor
    // solhint-disable-next-line ignoreConstructors
    constructor(bool disable) Vault() {
        if (disable) _disableInitializers();
    }

    function totalSupply(uint256 epochId) public view returns (uint256) {
        ERC7540Storage storage $ = _getERC7540Storage();
        return $.settles[$.epochs[uint40(epochId)].settleId].totalSupply;
    }

    // function previousEpochTotalSupply() public view returns (uint256) {
    //     ERC7540Storage storage $ = _getERC7540Storage();
    //     return $.epochs[$.epochId - 1].totalSupply;
    // }

    function totalAssets(uint256 epochId) public view returns (uint256) {
        ERC7540Storage storage $ = _getERC7540Storage();
        return $.settles[$.epochs[uint40(epochId)].settleId].totalAssets;
    }

    function newTotalAssets() public view returns (uint256) {
        VaultStorage storage $ = _getVaultStorage();
        return $.newTotalAssets;
    }

    // function previousEpochTotalAssets() public view returns (uint256) {
    //     ERC7540Storage storage $ = _getERC7540Storage();
    //     return $.epochs[$.epochId - 1].totalAssets;
    // }

    function underlyingDecimals() public view returns (uint256) {
        IERC20Metadata asset = IERC20Metadata(asset());
        return asset.decimals();
    }

    function pricePerShare() public view returns (uint256) {
        return _convertToAssets(1 * 10 ** decimals(), Math.Rounding.Floor);
    }

    function protocolRate() public view returns (uint256) {
        return _protocolRate();
    }

<<<<<<< HEAD
    function lastDepositTotalAssetsIdSettled_debug() public view returns (uint256) {
        return _getERC7540Storage().lastDepositTotalAssetsIdSettled;
=======
    function lastDepositEpochIdSettled_debug() public view returns (uint256) {
        return _getERC7540Storage().lastDepositEpochIdSettled;
>>>>>>> 75e4eff1
    }

    function lastDepositRequestId_debug(address controller) public view returns (uint256) {
        return _getERC7540Storage().lastDepositRequestId[controller];
    }
}<|MERGE_RESOLUTION|>--- conflicted
+++ resolved
@@ -49,13 +49,8 @@
         return _protocolRate();
     }
 
-<<<<<<< HEAD
-    function lastDepositTotalAssetsIdSettled_debug() public view returns (uint256) {
-        return _getERC7540Storage().lastDepositTotalAssetsIdSettled;
-=======
     function lastDepositEpochIdSettled_debug() public view returns (uint256) {
         return _getERC7540Storage().lastDepositEpochIdSettled;
->>>>>>> 75e4eff1
     }
 
     function lastDepositRequestId_debug(address controller) public view returns (uint256) {
