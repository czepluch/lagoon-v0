--- conflicted
+++ resolved
@@ -7,13 +7,7 @@
 contract VaultHelper is Vault {
     /// @custom:oz-upgrades-unsafe-allow constructor
     // solhint-disable-next-line ignoreConstructors
-<<<<<<< HEAD
-    constructor(bool disable) Vault() {
-        if (disable) _disableInitializers();
-    }
-=======
     constructor(bool disable) Vault(disable) {}
->>>>>>> e3171d2f
 
     function totalSupply(uint256 epochId) public view returns (uint256) {
         ERC7540Storage storage $ = _getERC7540Storage();
