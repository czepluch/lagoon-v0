--- conflicted
+++ resolved
@@ -25,11 +25,9 @@
         // it will be equal since pps is 1:1
 
         vm.prank(user1.addr);
-<<<<<<< HEAD
         uint256 shares = vault.syncDeposit(userBalance, user1.addr, address(0));
-=======
-        uint256 shares = vault.syncDeposit(userBalance, user1.addr);
->>>>>>> 84e43bf3
+
+
 
         assertEq(shares, vault.balanceOf(user1.addr));
         assertEq(shares, userBalance * 10 ** vault.decimalsOffset());
@@ -41,11 +39,8 @@
 
         vm.expectRevert(OnlyAsyncDepositAllowed.selector);
         vm.prank(user1.addr);
-<<<<<<< HEAD
         vault.syncDeposit(1, user1.addr, address(0));
-=======
-        vault.syncDeposit(1, user1.addr);
->>>>>>> 84e43bf3
+
     }
 
     function test_syncDeposit_differentReceiver() public {
@@ -59,11 +54,8 @@
         vault.addToWhitelist(wl);
 
         vm.prank(user1.addr);
-<<<<<<< HEAD
         uint256 shares = vault.syncDeposit(userBalance, user2.addr, address(0));
-=======
-        uint256 shares = vault.syncDeposit(userBalance, user2.addr);
->>>>>>> 84e43bf3
+
         assertEq(shares, vault.balanceOf(user2.addr));
         assertEq(shares, userBalance * 10 ** vault.decimalsOffset());
     }
@@ -74,11 +66,8 @@
 
         vm.expectRevert(abi.encodeWithSelector(IERC20Errors.ERC20InvalidReceiver.selector, address(0)));
         vm.prank(user1.addr);
-<<<<<<< HEAD
         vault.syncDeposit(1, address(0), address(0));
-=======
-        vault.syncDeposit(1, address(0));
->>>>>>> 84e43bf3
+
     }
 
     function test_syncDeposit_whenPaused() public {
@@ -97,11 +86,8 @@
 
         vm.expectRevert(Pausable.EnforcedPause.selector);
         vm.prank(user1.addr);
-<<<<<<< HEAD
         vault.syncDeposit(1, user1.addr, address(0));
-=======
-        vault.syncDeposit(1, user1.addr);
->>>>>>> 84e43bf3
+
     }
 
     function test_syncDeposit_whenClosed() public {
@@ -122,15 +108,10 @@
         updateNewTotalAssets(vault.totalAssets());
         vm.stopPrank();
 
-<<<<<<< HEAD
         vm.expectRevert(OnlyAsyncDepositAllowed.selector);
         vm.prank(user1.addr);
         vault.syncDeposit(1, user1.addr, address(0));
-=======
-        vm.expectRevert(abi.encodeWithSelector(NotOpen.selector, State.Closed));
-        vm.prank(user1.addr);
-        vault.syncDeposit(1, user1.addr);
->>>>>>> 84e43bf3
+
 
         vm.startPrank(safe.addr);
         vault.close(vault.newTotalAssets());
@@ -140,11 +121,8 @@
 
         vm.expectRevert(abi.encodeWithSelector(NotOpen.selector, State.Closed));
         vm.prank(user1.addr);
-<<<<<<< HEAD
         vault.syncDeposit(1, user1.addr, address(0));
-=======
-        vault.syncDeposit(1, user1.addr);
->>>>>>> 84e43bf3
+
     }
 
     function test_syncDeposit_whitelist() public {
@@ -152,10 +130,8 @@
 
         vm.expectRevert(NotWhitelisted.selector);
         vm.prank(user2.addr);
-<<<<<<< HEAD
+
         vault.syncDeposit(1, user2.addr, address(0));
-=======
-        vault.syncDeposit(1, user2.addr);
->>>>>>> 84e43bf3
+
     }
 }