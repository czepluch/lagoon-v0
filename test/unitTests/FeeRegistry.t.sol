// SPDX-License-Identifier: MIT
pragma solidity 0.8.26;

import {BaseTest} from "../Base.sol";
import {IERC20Metadata, IERC4626} from "@openzeppelin/contracts/interfaces/IERC4626.sol";
import {Math} from "@openzeppelin/contracts/utils/math/Math.sol";

import {FeeRegistry} from "@src/protocol/FeeRegistry.sol";
import "forge-std/Test.sol";
import {VmSafe} from "forge-std/Vm.sol";

contract TestFeeRegistry is BaseTest {
    address mockVault = address(0x1);

    function setUp() public {
        feeRegistry = new FeeRegistry();
        feeRegistry.initialize(dao.addr, dao.addr);
    }

    function test_init() public view {
        assertEq(dao.addr, feeRegistry.owner());
    }

    function test_protocolRate() public {
        vm.prank(dao.addr);
        feeRegistry.updateProtocolRate(200);

        vm.prank(mockVault);
        uint256 protocolRate = feeRegistry.protocolRate();
        assertEq(protocolRate, 200, "Unexpected protocolRate(void)");

        assertEq(feeRegistry.protocolRate(mockVault), 200, "Unexpected protocolRate(addres)");
        assertEq(feeRegistry.isCustomRate(mockVault), false, "Unexpected isCustomRate(address)");
    }

    function test_customRate() public {
        vm.startPrank(dao.addr);
<<<<<<< HEAD
        feeRegistry.updateProtocolRate(300);
        feeRegistry.updateCustomRate(mockVault, 200, true);
=======
        feeRegistry.setProtocolRate(300);
        feeRegistry.setCustomRate(mockVault, 200, true);
>>>>>>> 5dfcf3fb
        vm.stopPrank();

        vm.prank(mockVault);
        uint256 protocolRate = feeRegistry.protocolRate();
        assertEq(protocolRate, 200, "Unexpected protocolRate(void)");

        assertEq(feeRegistry.protocolRate(mockVault), 200, "Unexpected protocolRate(address)");
        assertEq(feeRegistry.protocolRate(), 300, "Unexpected protocolRate(void)");
        assertEq(feeRegistry.isCustomRate(mockVault), true, "Unexpected isCustomRate(void)");
    }

    function test_cancelCustomRate() public {
        vm.startPrank(dao.addr);
<<<<<<< HEAD
        feeRegistry.updateProtocolRate(300);
        feeRegistry.updateCustomRate(mockVault, 200, true);
=======
        feeRegistry.setProtocolRate(300);
        feeRegistry.setCustomRate(mockVault, 200, true);
>>>>>>> 5dfcf3fb
        vm.stopPrank();

        vm.prank(mockVault);
        uint256 protocolRate = feeRegistry.protocolRate();
        assertEq(protocolRate, 200, "Unexpected protocolRate(void)");

        vm.prank(dao.addr);
<<<<<<< HEAD
        feeRegistry.updateCustomRate(mockVault, 0, false);
=======
        feeRegistry.setCustomRate(mockVault, 0, false);
>>>>>>> 5dfcf3fb

        vm.prank(mockVault);
        protocolRate = feeRegistry.protocolRate();

        assertEq(protocolRate, 300, "Unexpected protocolRate(void)");

        assertEq(feeRegistry.protocolRate(mockVault), 300, "Unexpected protocolRate(addres)");
        assertEq(feeRegistry.isCustomRate(mockVault), false, "Unexpected isCustomRate(address)");
    }

    function test_updateProtocolFeeReceiver() public {
        vm.prank(dao.addr);
        feeRegistry.updateProtocolFeeReceiver(address(0x42));
        assertEq(feeRegistry.protocolFeeReceiver(), address(0x42));
    }

    function test_updateProtocolFeeReceiver_revertIfNotOwner() public {
        vm.expectRevert();
        feeRegistry.updateProtocolFeeReceiver(address(0x42));
    }
}<|MERGE_RESOLUTION|>--- conflicted
+++ resolved
@@ -35,13 +35,9 @@
 
     function test_customRate() public {
         vm.startPrank(dao.addr);
-<<<<<<< HEAD
+
         feeRegistry.updateProtocolRate(300);
         feeRegistry.updateCustomRate(mockVault, 200, true);
-=======
-        feeRegistry.setProtocolRate(300);
-        feeRegistry.setCustomRate(mockVault, 200, true);
->>>>>>> 5dfcf3fb
         vm.stopPrank();
 
         vm.prank(mockVault);
@@ -55,13 +51,9 @@
 
     function test_cancelCustomRate() public {
         vm.startPrank(dao.addr);
-<<<<<<< HEAD
         feeRegistry.updateProtocolRate(300);
         feeRegistry.updateCustomRate(mockVault, 200, true);
-=======
-        feeRegistry.setProtocolRate(300);
-        feeRegistry.setCustomRate(mockVault, 200, true);
->>>>>>> 5dfcf3fb
+
         vm.stopPrank();
 
         vm.prank(mockVault);
@@ -69,11 +61,8 @@
         assertEq(protocolRate, 200, "Unexpected protocolRate(void)");
 
         vm.prank(dao.addr);
-<<<<<<< HEAD
         feeRegistry.updateCustomRate(mockVault, 0, false);
-=======
-        feeRegistry.setCustomRate(mockVault, 0, false);
->>>>>>> 5dfcf3fb
+
 
         vm.prank(mockVault);
         protocolRate = feeRegistry.protocolRate();
